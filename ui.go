package ebitenui

import (
	"image"
	"sort"

	"github.com/ebitenui/ebitenui/event"
	"github.com/ebitenui/ebitenui/input"
	"github.com/ebitenui/ebitenui/utilities/sliceutil"
	"github.com/ebitenui/ebitenui/widget"

	"github.com/hajimehoshi/ebiten/v2"
)

// UI encapsulates a complete user interface that can be rendered onto the screen.
// There should only be exactly one UI per application.
type UI struct {
	// Container is the root container of the UI hierarchy.
	Container widget.Containerer
	// If true the default tab/shift-tab to focus will be disabled
	DisableDefaultFocus bool

	// If true the default relayering of Windows will be disabled
	DisableWindowRelayering bool

	// This exposes a Render call before the Container is drawn,
	// but after the Windows with DrawLayer < 0 are drawn.
	PreRenderHook widget.RenderFunc

	// This exposes a Render call after the Container is drawn,
	// but before the Windows with DrawLayer >= 0 (all by default) are drawn.
	PostRenderHook widget.RenderFunc

	// Theme settings
	PrimaryTheme  *widget.Theme
	previousTheme *widget.Theme

	focusedWidget      widget.Focuser
	focusedWindow      *widget.Window
	focusedWindowIndex int
	inputLayerers      []input.Layerer
	windows            []*widget.Window

<<<<<<< HEAD
	previousContainer widget.Containerer
	tabWasPressed     bool
=======
	previousContainer          *widget.Container
	previousRemoveHandlerFuncs []event.RemoveHandlerFunc
	tabWasPressed              bool
>>>>>>> 70169583
}

// Update updates u. This method should be called in the Ebiten Update function.
func (u *UI) Update() {
	input.Update()
	defer input.AfterUpdate()

	if u.previousContainer == nil || u.previousContainer != u.Container {
<<<<<<< HEAD
		u.Container.GetWidget().ContextMenuEvent.AddHandler(u.handleContextMenu)
		u.Container.GetWidget().FocusEvent.AddHandler(u.handleFocusEvent)
		u.Container.GetWidget().ToolTipEvent.AddHandler(u.handleToolTipEvent)
		u.Container.GetWidget().DragAndDropEvent.AddHandler(u.handleDragAndDropEvent)
=======
		for _, removeHandler := range u.previousRemoveHandlerFuncs {
			removeHandler()
		}
		u.previousRemoveHandlerFuncs = []event.RemoveHandlerFunc{
			u.Container.GetWidget().ContextMenuEvent.AddHandler(u.handleContextMenu),
			u.Container.GetWidget().FocusEvent.AddHandler(u.handleFocusEvent),
			u.Container.GetWidget().ToolTipEvent.AddHandler(u.handleToolTipEvent),
			u.Container.GetWidget().DragAndDropEvent.AddHandler(u.handleDragAndDropEvent),
		}
>>>>>>> 70169583
		u.previousContainer = u.Container
		// Close all Ephemeral Windows (tooltip/dnd/etc).
		u.closeEphemeralWindows(0)
		if u.PrimaryTheme != nil {
			u.Container.GetWidget().SetTheme(u.PrimaryTheme)
			u.previousTheme = u.PrimaryTheme
		}
		// Validate the main container.
		u.Container.Validate()
	}

	// Handle the user setting a new theme.
	if (u.Container.GetWidget().GetTheme() == nil && u.PrimaryTheme != nil) || u.PrimaryTheme != u.previousTheme {
		u.Container.GetWidget().SetTheme(u.PrimaryTheme)
		u.previousTheme = u.PrimaryTheme

		// Validate the main container with the new theme.
		u.Container.Validate()
	}

	u.handleFocusChangeRequest()

	// If widget is not visible or disabled, change focus to next widget.
	if u.focusedWidget != nil && (u.focusedWidget.GetWidget().Disabled || !u.focusedWidget.GetWidget().IsVisible()) {
		u.ChangeFocus(widget.FOCUS_NEXT)
	}
	resortFocusedWindow := false
	index := 0
	for ; index < len(u.windows); index++ {
		if u.windows[index].DrawLayer < 0 {
			u.windows[index].Update()
			if u.windows[index].FocusedWindow {
				u.windows[index].FocusedWindow = false
				u.focusedWindow = u.windows[index]
				u.focusedWindowIndex = index
				resortFocusedWindow = true
			}
		} else {
			break
		}
	}
	u.Container.Update()

	for ; index < len(u.windows); index++ {
		u.windows[index].Update()
		if u.windows[index].FocusedWindow {
			u.windows[index].FocusedWindow = false
			u.focusedWindow = u.windows[index]
			u.focusedWindowIndex = index
			resortFocusedWindow = true
		}
	}

	if !u.DisableWindowRelayering && resortFocusedWindow {
		u.windows = sliceutil.ShiftEnd(u.windows, u.focusedWindowIndex)
	}

	event.ExecuteDeferred()
}

// Draw renders u onto screen. This function should be called in the Ebiten Draw function.
func (u *UI) Draw(screen *ebiten.Image) {
	input.Draw(screen)
	defer input.AfterDraw(screen)
	x, y := screen.Bounds().Dx(), screen.Bounds().Dy()
	rect := image.Rect(0, 0, x, y)
	u.setupInputLayers()
	u.Container.SetLocation(rect)
	u.render(screen)
	// Render elements that pop up (like combobox) on top of everything else
	widget.RenderDeferred(screen)
}

func (u *UI) setupInputLayers() {
	num := 1
	if len(u.windows) > 0 {
		num += len(u.windows)
	}

	if cap(u.inputLayerers) < num {
		u.inputLayerers = make([]input.Layerer, num)
	}

	u.inputLayerers = u.inputLayerers[:0]
	u.inputLayerers = append(u.inputLayerers, u.Container)
	for _, w := range u.windows {
		u.inputLayerers = append(u.inputLayerers, w)
	}

	input.SetupInputLayersWithDeferred(u.inputLayerers)
}

func (u *UI) render(screen *ebiten.Image) {
	index := 0
	for ; index < len(u.windows); index++ {
		if u.windows[index].DrawLayer < 0 {
			u.windows[index].Render(screen)
		} else {
			break
		}
	}

	if u.PreRenderHook != nil {
		u.PreRenderHook(screen)
	}

	u.Container.Render(screen)

	if u.PostRenderHook != nil {
		u.PostRenderHook(screen)
	}

	for ; index < len(u.windows); index++ {
		u.windows[index].Render(screen)
	}
}

func (u *UI) handleContextMenu(args interface{}) {
	if a, ok := args.(*widget.WidgetContextMenuEventArgs); ok {
		x, y := a.Widget.ContextMenu.PreferredSize()
		r := image.Rect(0, 0, x, y)
		r = r.Add(a.Location)
		a.Widget.ContextMenuWindow = widget.NewWindow(
			widget.WindowOpts.Contents(a.Widget.ContextMenu),
			widget.WindowOpts.CloseMode(a.Widget.ContextMenuCloseMode),
			widget.WindowOpts.Modal(),
			widget.WindowOpts.Location(r),
		)
		u.AddWindow(a.Widget.ContextMenuWindow)
	}
}

func (u *UI) handleFocusEvent(args interface{}) {
	if a, ok := args.(*widget.WidgetFocusEventArgs); ok {
		switch {
		case a.Focused: // New widget focused
			if u.focusedWidget != nil && u.focusedWidget != a.Widget {
				u.focusedWidget.Focus(false)
			}
			u.focusedWidget = a.Widget
		case a.Widget == u.focusedWidget: // Current widget focus removed
			u.focusedWidget = nil
		case a.Widget == nil: // Clicked out of focusable widgets
			// If we didnt just click on the same widget
			if !a.Location.In(u.focusedWidget.GetWidget().Rect) {
				u.focusedWidget.Focus(false)
				u.focusedWidget = nil
			}
		}
	}
}

func (u *UI) handleToolTipEvent(args interface{}) {
	if a, ok := args.(*widget.WidgetToolTipEventArgs); ok {
		a.Window.Ephemeral = true
		if a.Show {
			u.addWindow(a.Window)
		} else {
			u.removeWindow(a.Window)
		}
	}
}

func (u *UI) handleDragAndDropEvent(args interface{}) {
	if a, ok := args.(*widget.WidgetDragAndDropEventArgs); ok {
		if a.Show {
			a.Window.Ephemeral = true
			a.DnD.AvailableDropTargets = u.getDropTargets()
			u.addWindow(a.Window)
		} else {
			a.DnD.AvailableDropTargets = nil
			u.removeWindow(a.Window)
		}
	}
}

func (u *UI) getDropTargets() []widget.HasWidget {
	dropTargets := u.Container.GetDropTargets()
	// Loop through the windows array in reverse. If we find a modal window, only loop through its droppable widgets
	for i := len(u.windows) - 1; i >= 0; i-- {
		if !u.windows[i].Modal {
			dropTargets = append(dropTargets, u.windows[i].GetContainer().GetDropTargets()...)
		} else {
			dropTargets = u.windows[i].GetContainer().GetDropTargets()
			break
		}
	}
	return dropTargets
}

func (u *UI) handleFocusChangeRequest() {
	if !u.DisableDefaultFocus {
		if input.KeyPressed(ebiten.KeyTab) {
			if !u.tabWasPressed {
				u.tabWasPressed = true
				if input.KeyPressed(ebiten.KeyShift) {
					u.ChangeFocus(widget.FOCUS_PREVIOUS)
				} else {
					u.ChangeFocus(widget.FOCUS_NEXT)
				}
			}
		} else {
			u.tabWasPressed = false
		}
	}
}

func (u *UI) ChangeFocus(direction widget.FocusDirection) {

	focusableWidgets := u.Container.GetFocusers()
	// Loop through the windows array in reverse. If we find a modal window, only loop through its focusable widgets
	for i := len(u.windows) - 1; i >= 0; i-- {
		if !u.windows[i].Modal {
			focusableWidgets = append(focusableWidgets, u.windows[i].GetContainer().GetFocusers()...)
		} else {
			focusableWidgets = u.windows[i].GetContainer().GetFocusers()
			break
		}
	}
	fwLen := len(focusableWidgets)

	if direction == widget.FOCUS_NEXT || direction == widget.FOCUS_PREVIOUS {
		if fwLen == 1 {
			if u.focusedWidget != nil && u.focusedWidget != focusableWidgets[0] {
				u.focusedWidget.Focus(false)
			}
			focusableWidgets[0].Focus(true)

		} else if fwLen > 0 {
			sort.SliceStable(focusableWidgets, func(i, j int) bool {
				return focusableWidgets[i].TabOrder() < focusableWidgets[j].TabOrder()
			})
			if u.focusedWidget != nil {
				if direction == widget.FOCUS_PREVIOUS {
					for i := 0; i < fwLen; i++ {

						if focusableWidgets[i] == u.focusedWidget {
							u.focusedWidget.Focus(false)
							if i == 0 {
								focusableWidgets[fwLen-1].Focus(true)
							} else {
								focusableWidgets[i-1].Focus(true)
							}
							return
						}
					}

				} else {
					for i := 0; i < fwLen-1; i++ {
						if focusableWidgets[i] == u.focusedWidget {
							u.focusedWidget.Focus(false)
							focusableWidgets[i+1].Focus(true)
							return
						}
					}
				}
				u.focusedWidget.Focus(false)
			}
			focusableWidgets[0].Focus(true)
		}
	} else {
		if u.focusedWidget != nil {
			if next := u.focusedWidget.GetFocus(direction); next != nil {
				if !next.GetWidget().Disabled && next.GetWidget().IsVisible() {
					next.Focus(true)
				}
			}
		} else if fwLen > 0 {
			focusableWidgets[0].Focus(true)
		}
	}
}

// AddWindow adds window w to ui for rendering. It returns a function to remove w from ui.
func (u *UI) AddWindow(w *widget.Window) widget.RemoveWindowFunc {
	if u.addWindow(w) {
		w.GetContainer().GetWidget().ContextMenuEvent.AddHandler(u.handleContextMenu)
		w.GetContainer().GetWidget().FocusEvent.AddHandler(u.handleFocusEvent)
		w.GetContainer().GetWidget().ToolTipEvent.AddHandler(u.handleToolTipEvent)
		w.GetContainer().GetWidget().DragAndDropEvent.AddHandler(u.handleDragAndDropEvent)

		if w.Modal && u.focusedWidget != nil {
			u.focusedWidget.Focus(false)

		}
		// Close all Ephemeral Windows (tooltip/dnd/etc)
		u.closeEphemeralWindows(0)
	}

	return w.GetCloseFunction()
}

func (u *UI) addWindow(w *widget.Window) bool {
	if u.IsWindowOpen(w) {
		return false
	}

	if w.Contents.GetWidget().GetTheme() == nil {
		w.Contents.GetWidget().SetTheme(u.PrimaryTheme)
	}
	w.Contents.Validate()

	closeFunc := func() {
		u.removeWindow(w)
	}
	w.SetCloseFunction(closeFunc)

	u.windows = append(u.windows, w)

	u.SortWindows()

	return true
}

func (u *UI) removeWindow(w *widget.Window) {
	windowIdx := -1
	for i := range u.windows {
		if u.windows[i] == w {
			u.windows = append(u.windows[:i], u.windows[i+1:]...)
			windowIdx = i
			break
		}
	}
	if windowIdx != -1 && !w.Ephemeral {
		u.closeEphemeralWindows(windowIdx)
	}
}

// Used to close tooltips/dnd etc
func (u *UI) closeEphemeralWindows(windowIdx int) {
	for i := len(u.windows) - 1; i >= windowIdx; i-- {
		if u.windows[i].Ephemeral {
			u.windows = append(u.windows[:i], u.windows[i+1:]...)
		}
	}
}

// This function returns true if the provided window object is currently active in this UI.
func (u *UI) IsWindowOpen(w *widget.Window) bool {
	for i := range u.windows {
		if u.windows[i] == w {
			return true
		}
	}
	return false
}

// This function will re-sort the current windows attached to this UI based on its DrawLayer value.
func (u *UI) SortWindows() {
	sort.SliceStable(u.windows, func(i, j int) bool {
		return u.windows[i].DrawLayer < u.windows[j].DrawLayer
	})
}

// This function will return true if any widget is currently focused or a Modal window is open.
func (u *UI) HasFocus() bool {
	for i := len(u.windows) - 1; i >= 0; i-- {
		if u.windows[i].Modal {
			return true
		}
	}
	return u.focusedWidget != nil
}

// This function will unfocus the currently focused widget
func (u *UI) ClearFocus() {
	if u.focusedWidget != nil {
		u.focusedWidget.Focus(false)
	}
}

// This function will return the currently focused widget if available otherwise it returns nil
func (u *UI) GetFocusedWidget() widget.Focuser {
	return u.focusedWidget
}<|MERGE_RESOLUTION|>--- conflicted
+++ resolved
@@ -41,14 +41,9 @@
 	inputLayerers      []input.Layerer
 	windows            []*widget.Window
 
-<<<<<<< HEAD
-	previousContainer widget.Containerer
-	tabWasPressed     bool
-=======
-	previousContainer          *widget.Container
+	previousContainer          widget.Containerer
 	previousRemoveHandlerFuncs []event.RemoveHandlerFunc
 	tabWasPressed              bool
->>>>>>> 70169583
 }
 
 // Update updates u. This method should be called in the Ebiten Update function.
@@ -57,12 +52,6 @@
 	defer input.AfterUpdate()
 
 	if u.previousContainer == nil || u.previousContainer != u.Container {
-<<<<<<< HEAD
-		u.Container.GetWidget().ContextMenuEvent.AddHandler(u.handleContextMenu)
-		u.Container.GetWidget().FocusEvent.AddHandler(u.handleFocusEvent)
-		u.Container.GetWidget().ToolTipEvent.AddHandler(u.handleToolTipEvent)
-		u.Container.GetWidget().DragAndDropEvent.AddHandler(u.handleDragAndDropEvent)
-=======
 		for _, removeHandler := range u.previousRemoveHandlerFuncs {
 			removeHandler()
 		}
@@ -72,7 +61,6 @@
 			u.Container.GetWidget().ToolTipEvent.AddHandler(u.handleToolTipEvent),
 			u.Container.GetWidget().DragAndDropEvent.AddHandler(u.handleDragAndDropEvent),
 		}
->>>>>>> 70169583
 		u.previousContainer = u.Container
 		// Close all Ephemeral Windows (tooltip/dnd/etc).
 		u.closeEphemeralWindows(0)
