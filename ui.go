package ebitenui

import (
	"image"
	"sort"

	"github.com/ebitenui/ebitenui/event"
	"github.com/ebitenui/ebitenui/input"
	"github.com/ebitenui/ebitenui/utilities/sliceutil"
	"github.com/ebitenui/ebitenui/widget"

	"github.com/hajimehoshi/ebiten/v2"
)

// UI encapsulates a complete user interface that can be rendered onto the screen.
// There should only be exactly one UI per application.
type UI struct {
	// Container is the root container of the UI hierarchy.
<<<<<<< HEAD
	Container widget.Containerer
	//If true the default tab/shift-tab to focus will be disabled
=======
	Container *widget.Container

	// If true the default tab/shift-tab to focus will be disabled
>>>>>>> 964c1074
	DisableDefaultFocus bool

	// If true the default relayering of Windows will be disabled
	DisableWindowRelayering bool

	// This exposes a Render call before the Container is drawn,
	// but after the Windows with DrawLayer < 0 are drawn.
	PreRenderHook widget.RenderFunc

	// This exposes a Render call after the Container is drawn,
	// but before the Windows with DrawLayer >= 0 (all by default) are drawn.
	PostRenderHook widget.RenderFunc

<<<<<<< HEAD
	//Theme
	PrimaryTheme  *widget.Theme
	previousTheme *widget.Theme

	focusedWidget widget.HasWidget
	inputLayerers []input.Layerer
	windows       []*widget.Window
=======
	focusedWidget      widget.HasWidget
	focusedWindow      *widget.Window
	focusedWindowIndex int
	inputLayerers      []input.Layerer
	windows            []*widget.Window
>>>>>>> 964c1074

	previousContainer widget.Containerer
	tabWasPressed     bool
}

// Update updates u. This method should be called in the Ebiten Update function.
func (u *UI) Update() {
	input.Update()
	if u.previousContainer == nil || u.previousContainer != u.Container {
		u.Container.GetWidget().ContextMenuEvent.AddHandler(u.handleContextMenu)
		u.Container.GetWidget().FocusEvent.AddHandler(u.handleFocusEvent)
		u.Container.GetWidget().ToolTipEvent.AddHandler(u.handleToolTipEvent)
		u.Container.GetWidget().DragAndDropEvent.AddHandler(u.handleDragAndDropEvent)
		u.previousContainer = u.Container
		// Close all Ephemeral Windows (tooltip/dnd/etc)
		u.closeEphemeralWindows(0)
	}

	if (u.Container.GetWidget().GetTheme() == nil && u.PrimaryTheme != nil) || u.PrimaryTheme != u.previousTheme {
		u.Container.GetWidget().SetTheme(u.PrimaryTheme)
		u.Container.Validate()
		u.previousTheme = u.PrimaryTheme
	}

	u.handleFocusChangeRequest()

	// If widget is not visible or disabled, change focus to next widget
	if u.focusedWidget != nil && (u.focusedWidget.GetWidget().Disabled || !u.focusedWidget.GetWidget().IsVisible()) {
		u.ChangeFocus(widget.FOCUS_NEXT)
	}
	resortFocusedWindow := false
	index := 0
	for ; index < len(u.windows); index++ {
		if u.windows[index].DrawLayer < 0 {
			u.windows[index].Update()
			if u.windows[index].FocusedWindow {
				u.windows[index].FocusedWindow = false
				u.focusedWindow = u.windows[index]
				u.focusedWindowIndex = index
				resortFocusedWindow = true
			}
		} else {
			break
		}
	}
	u.Container.Update()

	for ; index < len(u.windows); index++ {
		u.windows[index].Update()
		if u.windows[index].FocusedWindow {
			u.windows[index].FocusedWindow = false
			u.focusedWindow = u.windows[index]
			u.focusedWindowIndex = index
			resortFocusedWindow = true
		}
	}

	if !u.DisableWindowRelayering && resortFocusedWindow {
		u.windows = sliceutil.ShiftEnd(u.windows, u.focusedWindowIndex)
	}

	event.ExecuteDeferred()
}

// Draw renders u onto screen. This function should be called in the Ebiten Draw function.
func (u *UI) Draw(screen *ebiten.Image) {
	input.Draw(screen)
	defer input.AfterDraw(screen)
	x, y := screen.Bounds().Dx(), screen.Bounds().Dy()
	rect := image.Rect(0, 0, x, y)
	u.setupInputLayers()
	u.Container.SetLocation(rect)
	u.render(screen)
	// Render elements that pop up (like combobox) on top of everything else
	widget.RenderDeferred(screen)
}

func (u *UI) setupInputLayers() {
	num := 1
	if len(u.windows) > 0 {
		num += len(u.windows)
	}

	if cap(u.inputLayerers) < num {
		u.inputLayerers = make([]input.Layerer, num)
	}

	u.inputLayerers = u.inputLayerers[:0]
	u.inputLayerers = append(u.inputLayerers, u.Container)
	for _, w := range u.windows {
		u.inputLayerers = append(u.inputLayerers, w)
	}

	input.SetupInputLayersWithDeferred(u.inputLayerers)
}

func (u *UI) render(screen *ebiten.Image) {
	index := 0
	for ; index < len(u.windows); index++ {
		if u.windows[index].DrawLayer < 0 {
			u.windows[index].Render(screen)
		} else {
			break
		}
	}

	if u.PreRenderHook != nil {
		u.PreRenderHook(screen)
	}

	u.Container.Render(screen)

	if u.PostRenderHook != nil {
		u.PostRenderHook(screen)
	}

	for ; index < len(u.windows); index++ {
		u.windows[index].Render(screen)
	}
}

func (u *UI) handleContextMenu(args interface{}) {
	if a, ok := args.(*widget.WidgetContextMenuEventArgs); ok {
		x, y := a.Widget.ContextMenu.PreferredSize()
		r := image.Rect(0, 0, x, y)
		r = r.Add(a.Location)
		a.Widget.ContextMenuWindow = widget.NewWindow(
			widget.WindowOpts.Contents(a.Widget.ContextMenu),
			widget.WindowOpts.CloseMode(a.Widget.ContextMenuCloseMode),
			widget.WindowOpts.Modal(),
			widget.WindowOpts.Location(r),
		)
		u.AddWindow(a.Widget.ContextMenuWindow)
	}
}

func (u *UI) handleFocusEvent(args interface{}) {
	if a, ok := args.(*widget.WidgetFocusEventArgs); ok {
		if u.focusedWidget != nil {
			if fw, ok := u.focusedWidget.(widget.Focuser); ok {
				switch {
				case a.Focused: // New widget focused
					if u.focusedWidget != a.Widget {
						fw.Focus(false)
					}
					u.focusedWidget = a.Widget
				case a.Widget == u.focusedWidget: // Current widget focus removed
					u.focusedWidget = nil
				case a.Widget == nil: // Clicked out of focusable widgets
					// If we didnt just click on the same widget
					if !a.Location.In(u.focusedWidget.GetWidget().Rect) {
						fw.Focus(false)
						u.focusedWidget = nil
					}
				}
			}
		}
	}
}

func (u *UI) handleToolTipEvent(args interface{}) {
	if a, ok := args.(*widget.WidgetToolTipEventArgs); ok {
		a.Window.Ephemeral = true
		if a.Show {
			u.addWindow(a.Window)
		} else {
			u.removeWindow(a.Window)
		}
	}
}

func (u *UI) handleDragAndDropEvent(args interface{}) {
	if a, ok := args.(*widget.WidgetDragAndDropEventArgs); ok {
		if a.Show {
			a.Window.Ephemeral = true
			a.DnD.AvailableDropTargets = u.getDropTargets()
			u.addWindow(a.Window)
		} else {
			a.DnD.AvailableDropTargets = nil
			u.removeWindow(a.Window)
		}
	}
}

func (u *UI) getDropTargets() []widget.HasWidget {
	dropTargets := u.Container.GetDropTargets()
	// Loop through the windows array in reverse. If we find a modal window, only loop through its droppable widgets
	for i := len(u.windows) - 1; i >= 0; i-- {
		if !u.windows[i].Modal {
			dropTargets = append(dropTargets, u.windows[i].GetContainer().GetDropTargets()...)
		} else {
			dropTargets = u.windows[i].GetContainer().GetDropTargets()
			break
		}
	}
	return dropTargets
}

func (u *UI) handleFocusChangeRequest() {
	if !u.DisableDefaultFocus {
		if input.KeyPressed(ebiten.KeyTab) {
			if !u.tabWasPressed {
				u.tabWasPressed = true
				if input.KeyPressed(ebiten.KeyShift) {
					u.ChangeFocus(widget.FOCUS_PREVIOUS)
				} else {
					u.ChangeFocus(widget.FOCUS_NEXT)
				}
			}
		} else {
			u.tabWasPressed = false
		}
	}
}

func (u *UI) ChangeFocus(direction widget.FocusDirection) {
	if u.focusedWidget != nil {
		if fw, ok := u.focusedWidget.(widget.Focuser); ok {
			if next := fw.GetFocus(direction); next != nil {
				if !next.GetWidget().Disabled && next.GetWidget().IsVisible() {
					next.Focus(true)
				}
			}
		}
	}

	if direction == widget.FOCUS_NEXT || direction == widget.FOCUS_PREVIOUS {
		focusableWidgets := u.Container.GetFocusers()
		// Loop through the windows array in reverse. If we find a modal window, only loop through its focusable widgets
		for i := len(u.windows) - 1; i >= 0; i-- {
			if !u.windows[i].Modal {
				focusableWidgets = append(focusableWidgets, u.windows[i].GetContainer().GetFocusers()...)
			} else {
				focusableWidgets = u.windows[i].GetContainer().GetFocusers()
				break
			}
		}
		fwLen := len(focusableWidgets)
		if fwLen == 1 {
			if fw, ok := u.focusedWidget.(widget.Focuser); ok {
				if u.focusedWidget != nil && fw != focusableWidgets[0] {
					fw.Focus(false)
				}
				focusableWidgets[0].Focus(true)
			}
		} else if fwLen > 0 {
			sort.SliceStable(focusableWidgets, func(i, j int) bool {
				return focusableWidgets[i].TabOrder() < focusableWidgets[j].TabOrder()
			})
			if u.focusedWidget != nil {
				if direction == widget.FOCUS_PREVIOUS {
					for i := 0; i < fwLen; i++ {
						if fw, ok := u.focusedWidget.(widget.Focuser); ok {
							if focusableWidgets[i] == fw {
								fw.Focus(false)
								if i == 0 {
									focusableWidgets[fwLen-1].Focus(true)
								} else {
									focusableWidgets[i-1].Focus(true)
								}
								return
							}
						}
					}
				} else {
					for i := 0; i < fwLen-1; i++ {
						if fw, ok := u.focusedWidget.(widget.Focuser); ok {
							if focusableWidgets[i] == fw {
								fw.Focus(false)
								focusableWidgets[i+1].Focus(true)
								return
							}
						}
					}
				}
				if fw, ok := u.focusedWidget.(widget.Focuser); ok {
					fw.Focus(false)
				}
			}
			focusableWidgets[0].Focus(true)
		}
	}
}

// AddWindow adds window w to ui for rendering. It returns a function to remove w from ui.
func (u *UI) AddWindow(w *widget.Window) widget.RemoveWindowFunc {
	if u.addWindow(w) {
		w.GetContainer().GetWidget().ContextMenuEvent.AddHandler(u.handleContextMenu)
		w.GetContainer().GetWidget().FocusEvent.AddHandler(u.handleFocusEvent)
		w.GetContainer().GetWidget().ToolTipEvent.AddHandler(u.handleToolTipEvent)
		w.GetContainer().GetWidget().DragAndDropEvent.AddHandler(u.handleDragAndDropEvent)

		if w.Modal && u.focusedWidget != nil {
			if fw, ok := u.focusedWidget.(widget.Focuser); ok {
				fw.Focus(false)
			}
		}
		// Close all Ephemeral Windows (tooltip/dnd/etc)
		u.closeEphemeralWindows(0)
	}

	return w.GetCloseFunction()
}

func (u *UI) addWindow(w *widget.Window) bool {
	if u.IsWindowOpen(w) {
		return false
	}

	if w.Contents.GetWidget().GetTheme() == nil {
		w.Contents.GetWidget().SetTheme(u.PrimaryTheme)
	}
	w.Contents.Validate()

	closeFunc := func() {
		u.removeWindow(w)
	}
	w.SetCloseFunction(closeFunc)

	u.windows = append(u.windows, w)

	u.SortWindows()

	return true
}

func (u *UI) removeWindow(w *widget.Window) {
	windowIdx := -1
	for i := range u.windows {
		if u.windows[i] == w {
			u.windows = append(u.windows[:i], u.windows[i+1:]...)
			windowIdx = i
			break
		}
	}
	if windowIdx != -1 && !w.Ephemeral {
		u.closeEphemeralWindows(windowIdx)
	}
}

// Used to close tooltips/dnd etc
func (u *UI) closeEphemeralWindows(windowIdx int) {
	for i := len(u.windows) - 1; i >= windowIdx; i-- {
		if u.windows[i].Ephemeral {
			u.windows = append(u.windows[:i], u.windows[i+1:]...)
		}
	}
}

// This function returns true if the provided window object is currently active in this UI.
func (u *UI) IsWindowOpen(w *widget.Window) bool {
	for i := range u.windows {
		if u.windows[i] == w {
			return true
		}
	}
	return false
}

// This function will re-sort the current windows attached to this UI based on its DrawLayer value.
func (u *UI) SortWindows() {
	sort.SliceStable(u.windows, func(i, j int) bool {
		return u.windows[i].DrawLayer < u.windows[j].DrawLayer
	})
}

// This function will return true if any widget is currently focused or a Modal window is open.
func (u *UI) HasFocus() bool {
	for i := len(u.windows) - 1; i >= 0; i-- {
		if u.windows[i].Modal {
			return true
		}
	}
	return u.focusedWidget != nil
}

// This function will unfocus the currently focused widget
func (u *UI) ClearFocus() {
	if u.focusedWidget != nil {
		if fw, ok := u.focusedWidget.(widget.Focuser); ok {
			fw.Focus(false)
		}
	}
}

// This function will return the currently focused widget if available otherwise it returns nil
func (u *UI) GetFocusedWidget() widget.Focuser {
	if u.focusedWidget != nil {
		if fw, ok := u.focusedWidget.(widget.Focuser); ok {
			return fw
		}
	}
	return nil
}<|MERGE_RESOLUTION|>--- conflicted
+++ resolved
@@ -16,14 +16,8 @@
 // There should only be exactly one UI per application.
 type UI struct {
 	// Container is the root container of the UI hierarchy.
-<<<<<<< HEAD
 	Container widget.Containerer
-	//If true the default tab/shift-tab to focus will be disabled
-=======
-	Container *widget.Container
-
 	// If true the default tab/shift-tab to focus will be disabled
->>>>>>> 964c1074
 	DisableDefaultFocus bool
 
 	// If true the default relayering of Windows will be disabled
@@ -37,21 +31,15 @@
 	// but before the Windows with DrawLayer >= 0 (all by default) are drawn.
 	PostRenderHook widget.RenderFunc
 
-<<<<<<< HEAD
 	//Theme
 	PrimaryTheme  *widget.Theme
 	previousTheme *widget.Theme
 
-	focusedWidget widget.HasWidget
-	inputLayerers []input.Layerer
-	windows       []*widget.Window
-=======
 	focusedWidget      widget.HasWidget
 	focusedWindow      *widget.Window
 	focusedWindowIndex int
 	inputLayerers      []input.Layerer
 	windows            []*widget.Window
->>>>>>> 964c1074
 
 	previousContainer widget.Containerer
 	tabWasPressed     bool
