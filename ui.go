package ebitenui

import (
	"image"
	"sort"

	"github.com/ebitenui/ebitenui/event"
	"github.com/ebitenui/ebitenui/input"
	"github.com/ebitenui/ebitenui/utilities/sliceutil"
	"github.com/ebitenui/ebitenui/widget"

	"github.com/hajimehoshi/ebiten/v2"
)

// UI encapsulates a complete user interface that can be rendered onto the screen.
// There should only be exactly one UI per application.
type UI struct {
	// Container is the root container of the UI hierarchy.
	Container widget.Containerer
	// If true the default tab/shift-tab to focus will be disabled
	DisableDefaultFocus bool

	// If true the default relayering of Windows will be disabled
	DisableWindowRelayering bool

	// This exposes a Render call before the Container is drawn,
	// but after the Windows with DrawLayer < 0 are drawn.
	PreRenderHook widget.RenderFunc

	// This exposes a Render call after the Container is drawn,
	// but before the Windows with DrawLayer >= 0 (all by default) are drawn.
	PostRenderHook widget.RenderFunc

<<<<<<< HEAD
	// Theme settings
	PrimaryTheme  *widget.Theme
	previousTheme *widget.Theme

	focusedWidget      widget.HasWidget
=======
	focusedWidget      widget.Focuser
>>>>>>> 41f3175b
	focusedWindow      *widget.Window
	focusedWindowIndex int
	inputLayerers      []input.Layerer
	windows            []*widget.Window

	previousContainer widget.Containerer
	tabWasPressed     bool
}

// Update updates u. This method should be called in the Ebiten Update function.
func (u *UI) Update() {
	input.Update()
	if u.previousContainer == nil || u.previousContainer != u.Container {
		u.Container.GetWidget().ContextMenuEvent.AddHandler(u.handleContextMenu)
		u.Container.GetWidget().FocusEvent.AddHandler(u.handleFocusEvent)
		u.Container.GetWidget().ToolTipEvent.AddHandler(u.handleToolTipEvent)
		u.Container.GetWidget().DragAndDropEvent.AddHandler(u.handleDragAndDropEvent)
		u.previousContainer = u.Container
		// Close all Ephemeral Windows (tooltip/dnd/etc).
		u.closeEphemeralWindows(0)
		if u.PrimaryTheme != nil {
			u.Container.GetWidget().SetTheme(u.PrimaryTheme)
			u.previousTheme = u.PrimaryTheme
		}
		// Validate the main container.
		u.Container.Validate()
	}

	// Handle the user setting a new theme.
	if (u.Container.GetWidget().GetTheme() == nil && u.PrimaryTheme != nil) || u.PrimaryTheme != u.previousTheme {
		u.Container.GetWidget().SetTheme(u.PrimaryTheme)
		u.previousTheme = u.PrimaryTheme

		// Validate the main container with the new theme.
		u.Container.Validate()
	}

	u.handleFocusChangeRequest()

	// If widget is not visible or disabled, change focus to next widget.
	if u.focusedWidget != nil && (u.focusedWidget.GetWidget().Disabled || !u.focusedWidget.GetWidget().IsVisible()) {
		u.ChangeFocus(widget.FOCUS_NEXT)
	}
	resortFocusedWindow := false
	index := 0
	for ; index < len(u.windows); index++ {
		if u.windows[index].DrawLayer < 0 {
			u.windows[index].Update()
			if u.windows[index].FocusedWindow {
				u.windows[index].FocusedWindow = false
				u.focusedWindow = u.windows[index]
				u.focusedWindowIndex = index
				resortFocusedWindow = true
			}
		} else {
			break
		}
	}
	u.Container.Update()

	for ; index < len(u.windows); index++ {
		u.windows[index].Update()
		if u.windows[index].FocusedWindow {
			u.windows[index].FocusedWindow = false
			u.focusedWindow = u.windows[index]
			u.focusedWindowIndex = index
			resortFocusedWindow = true
		}
	}

	if !u.DisableWindowRelayering && resortFocusedWindow {
		u.windows = sliceutil.ShiftEnd(u.windows, u.focusedWindowIndex)
	}

	event.ExecuteDeferred()
}

// Draw renders u onto screen. This function should be called in the Ebiten Draw function.
func (u *UI) Draw(screen *ebiten.Image) {
	input.Draw(screen)
	defer input.AfterDraw(screen)
	x, y := screen.Bounds().Dx(), screen.Bounds().Dy()
	rect := image.Rect(0, 0, x, y)
	u.setupInputLayers()
	u.Container.SetLocation(rect)
	u.render(screen)
	// Render elements that pop up (like combobox) on top of everything else
	widget.RenderDeferred(screen)
}

func (u *UI) setupInputLayers() {
	num := 1
	if len(u.windows) > 0 {
		num += len(u.windows)
	}

	if cap(u.inputLayerers) < num {
		u.inputLayerers = make([]input.Layerer, num)
	}

	u.inputLayerers = u.inputLayerers[:0]
	u.inputLayerers = append(u.inputLayerers, u.Container)
	for _, w := range u.windows {
		u.inputLayerers = append(u.inputLayerers, w)
	}

	input.SetupInputLayersWithDeferred(u.inputLayerers)
}

func (u *UI) render(screen *ebiten.Image) {
	index := 0
	for ; index < len(u.windows); index++ {
		if u.windows[index].DrawLayer < 0 {
			u.windows[index].Render(screen)
		} else {
			break
		}
	}

	if u.PreRenderHook != nil {
		u.PreRenderHook(screen)
	}

	u.Container.Render(screen)

	if u.PostRenderHook != nil {
		u.PostRenderHook(screen)
	}

	for ; index < len(u.windows); index++ {
		u.windows[index].Render(screen)
	}
}

func (u *UI) handleContextMenu(args interface{}) {
	if a, ok := args.(*widget.WidgetContextMenuEventArgs); ok {
		x, y := a.Widget.ContextMenu.PreferredSize()
		r := image.Rect(0, 0, x, y)
		r = r.Add(a.Location)
		a.Widget.ContextMenuWindow = widget.NewWindow(
			widget.WindowOpts.Contents(a.Widget.ContextMenu),
			widget.WindowOpts.CloseMode(a.Widget.ContextMenuCloseMode),
			widget.WindowOpts.Modal(),
			widget.WindowOpts.Location(r),
		)
		u.AddWindow(a.Widget.ContextMenuWindow)
	}
}

func (u *UI) handleFocusEvent(args interface{}) {
	if a, ok := args.(*widget.WidgetFocusEventArgs); ok {
		switch {
		case a.Focused: // New widget focused
			if u.focusedWidget != nil && u.focusedWidget != a.Widget {
				u.focusedWidget.Focus(false)
			}
			u.focusedWidget = a.Widget
		case a.Widget == u.focusedWidget: // Current widget focus removed
			u.focusedWidget = nil
		case a.Widget == nil: // Clicked out of focusable widgets
			// If we didnt just click on the same widget
			if !a.Location.In(u.focusedWidget.GetWidget().Rect) {
				u.focusedWidget.Focus(false)
				u.focusedWidget = nil
			}
		}
	}
}

func (u *UI) handleToolTipEvent(args interface{}) {
	if a, ok := args.(*widget.WidgetToolTipEventArgs); ok {
		a.Window.Ephemeral = true
		if a.Show {
			u.addWindow(a.Window)
		} else {
			u.removeWindow(a.Window)
		}
	}
}

func (u *UI) handleDragAndDropEvent(args interface{}) {
	if a, ok := args.(*widget.WidgetDragAndDropEventArgs); ok {
		if a.Show {
			a.Window.Ephemeral = true
			a.DnD.AvailableDropTargets = u.getDropTargets()
			u.addWindow(a.Window)
		} else {
			a.DnD.AvailableDropTargets = nil
			u.removeWindow(a.Window)
		}
	}
}

func (u *UI) getDropTargets() []widget.HasWidget {
	dropTargets := u.Container.GetDropTargets()
	// Loop through the windows array in reverse. If we find a modal window, only loop through its droppable widgets
	for i := len(u.windows) - 1; i >= 0; i-- {
		if !u.windows[i].Modal {
			dropTargets = append(dropTargets, u.windows[i].GetContainer().GetDropTargets()...)
		} else {
			dropTargets = u.windows[i].GetContainer().GetDropTargets()
			break
		}
	}
	return dropTargets
}

func (u *UI) handleFocusChangeRequest() {
	if !u.DisableDefaultFocus {
		if input.KeyPressed(ebiten.KeyTab) {
			if !u.tabWasPressed {
				u.tabWasPressed = true
				if input.KeyPressed(ebiten.KeyShift) {
					u.ChangeFocus(widget.FOCUS_PREVIOUS)
				} else {
					u.ChangeFocus(widget.FOCUS_NEXT)
				}
			}
		} else {
			u.tabWasPressed = false
		}
	}
}

func (u *UI) ChangeFocus(direction widget.FocusDirection) {

	focusableWidgets := u.Container.GetFocusers()
	// Loop through the windows array in reverse. If we find a modal window, only loop through its focusable widgets
	for i := len(u.windows) - 1; i >= 0; i-- {
		if !u.windows[i].Modal {
			focusableWidgets = append(focusableWidgets, u.windows[i].GetContainer().GetFocusers()...)
		} else {
			focusableWidgets = u.windows[i].GetContainer().GetFocusers()
			break
		}
	}
	fwLen := len(focusableWidgets)

	if direction == widget.FOCUS_NEXT || direction == widget.FOCUS_PREVIOUS {
		if fwLen == 1 {
			if u.focusedWidget != nil && u.focusedWidget != focusableWidgets[0] {
				u.focusedWidget.Focus(false)
			}
			focusableWidgets[0].Focus(true)

		} else if fwLen > 0 {
			sort.SliceStable(focusableWidgets, func(i, j int) bool {
				return focusableWidgets[i].TabOrder() < focusableWidgets[j].TabOrder()
			})
			if u.focusedWidget != nil {
				if direction == widget.FOCUS_PREVIOUS {
					for i := 0; i < fwLen; i++ {

						if focusableWidgets[i] == u.focusedWidget {
							u.focusedWidget.Focus(false)
							if i == 0 {
								focusableWidgets[fwLen-1].Focus(true)
							} else {
								focusableWidgets[i-1].Focus(true)
							}
							return
						}
					}

				} else {
					for i := 0; i < fwLen-1; i++ {
						if focusableWidgets[i] == u.focusedWidget {
							u.focusedWidget.Focus(false)
							focusableWidgets[i+1].Focus(true)
							return
						}
					}
				}
				u.focusedWidget.Focus(false)
			}
			focusableWidgets[0].Focus(true)
		}
	} else {
		if u.focusedWidget != nil {
			if next := u.focusedWidget.GetFocus(direction); next != nil {
				if !next.GetWidget().Disabled && next.GetWidget().IsVisible() {
					next.Focus(true)
				}
			}
		} else if fwLen > 0 {
			focusableWidgets[0].Focus(true)
		}
	}
}

// AddWindow adds window w to ui for rendering. It returns a function to remove w from ui.
func (u *UI) AddWindow(w *widget.Window) widget.RemoveWindowFunc {
	if u.addWindow(w) {
		w.GetContainer().GetWidget().ContextMenuEvent.AddHandler(u.handleContextMenu)
		w.GetContainer().GetWidget().FocusEvent.AddHandler(u.handleFocusEvent)
		w.GetContainer().GetWidget().ToolTipEvent.AddHandler(u.handleToolTipEvent)
		w.GetContainer().GetWidget().DragAndDropEvent.AddHandler(u.handleDragAndDropEvent)

		if w.Modal && u.focusedWidget != nil {
			u.focusedWidget.Focus(false)

		}
		// Close all Ephemeral Windows (tooltip/dnd/etc)
		u.closeEphemeralWindows(0)
	}

	return w.GetCloseFunction()
}

func (u *UI) addWindow(w *widget.Window) bool {
	if u.IsWindowOpen(w) {
		return false
	}

	if w.Contents.GetWidget().GetTheme() == nil {
		w.Contents.GetWidget().SetTheme(u.PrimaryTheme)
	}
	w.Contents.Validate()

	closeFunc := func() {
		u.removeWindow(w)
	}
	w.SetCloseFunction(closeFunc)

	u.windows = append(u.windows, w)

	u.SortWindows()

	return true
}

func (u *UI) removeWindow(w *widget.Window) {
	windowIdx := -1
	for i := range u.windows {
		if u.windows[i] == w {
			u.windows = append(u.windows[:i], u.windows[i+1:]...)
			windowIdx = i
			break
		}
	}
	if windowIdx != -1 && !w.Ephemeral {
		u.closeEphemeralWindows(windowIdx)
	}
}

// Used to close tooltips/dnd etc
func (u *UI) closeEphemeralWindows(windowIdx int) {
	for i := len(u.windows) - 1; i >= windowIdx; i-- {
		if u.windows[i].Ephemeral {
			u.windows = append(u.windows[:i], u.windows[i+1:]...)
		}
	}
}

// This function returns true if the provided window object is currently active in this UI.
func (u *UI) IsWindowOpen(w *widget.Window) bool {
	for i := range u.windows {
		if u.windows[i] == w {
			return true
		}
	}
	return false
}

// This function will re-sort the current windows attached to this UI based on its DrawLayer value.
func (u *UI) SortWindows() {
	sort.SliceStable(u.windows, func(i, j int) bool {
		return u.windows[i].DrawLayer < u.windows[j].DrawLayer
	})
}

// This function will return true if any widget is currently focused or a Modal window is open.
func (u *UI) HasFocus() bool {
	for i := len(u.windows) - 1; i >= 0; i-- {
		if u.windows[i].Modal {
			return true
		}
	}
	return u.focusedWidget != nil
}

// This function will unfocus the currently focused widget
func (u *UI) ClearFocus() {
	if u.focusedWidget != nil {
		u.focusedWidget.Focus(false)
	}
}

// This function will return the currently focused widget if available otherwise it returns nil
func (u *UI) GetFocusedWidget() widget.Focuser {
	return u.focusedWidget
}<|MERGE_RESOLUTION|>--- conflicted
+++ resolved
@@ -31,15 +31,11 @@
 	// but before the Windows with DrawLayer >= 0 (all by default) are drawn.
 	PostRenderHook widget.RenderFunc
 
-<<<<<<< HEAD
 	// Theme settings
 	PrimaryTheme  *widget.Theme
 	previousTheme *widget.Theme
 
-	focusedWidget      widget.HasWidget
-=======
 	focusedWidget      widget.Focuser
->>>>>>> 41f3175b
 	focusedWindow      *widget.Window
 	focusedWindowIndex int
 	inputLayerers      []input.Layerer
