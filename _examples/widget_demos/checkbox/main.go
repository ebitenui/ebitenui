--- conflicted
+++ resolved
@@ -25,13 +25,8 @@
 
 func main() {
 	game := game{}
-<<<<<<< HEAD
-	// load button text font
-	// face, _ := loadFont(20)
-=======
 	// load images for button states: idle, hover, and pressed
 	checkboxImage, _ := loadCheckboxImage()
->>>>>>> 41f3175b
 
 	// construct a new container that serves as the root of the UI hierarchy
 	rootContainer := widget.NewContainer(
@@ -49,31 +44,9 @@
 				HorizontalPosition: widget.AnchorLayoutPositionCenter,
 				VerticalPosition:   widget.AnchorLayoutPositionCenter,
 			}),
-<<<<<<< HEAD
-			// Set the minimum size of the checkbox
-			widget.WidgetOpts.MinSize(30, 30),
-=======
->>>>>>> 41f3175b
 		),
-
 		// Set the check object images
-<<<<<<< HEAD
-		widget.CheckboxOpts.Image(&widget.CheckboxGraphicImage{
-			// When the checkbox is unchecked
-			Unchecked: &widget.ButtonImage{
-				Idle: image.NewBorderedNineSliceColor(color.White, color.NRGBA{200, 200, 200, 255}, 5),
-			},
-			// When the checkbox is checked
-			Checked: &widget.ButtonImage{
-				Idle: image.NewBorderedNineSliceColor(color.NRGBA{255, 255, 0, 255}, color.NRGBA{200, 200, 200, 255}, 5),
-			},
-			Greyed: &widget.ButtonImage{
-				Idle: image.NewBorderedNineSliceColor(color.NRGBA{255, 0, 0, 255}, color.NRGBA{200, 200, 200, 255}, 5),
-			},
-		}),
-=======
 		widget.CheckboxOpts.Image(checkboxImage),
->>>>>>> 41f3175b
 		// Set the state change handler
 		widget.CheckboxOpts.StateChangedHandler(func(args *widget.CheckboxChangedEventArgs) {
 			switch args.State {
