--- conflicted
+++ resolved
@@ -65,22 +65,14 @@
 		}),
 		// Move the text down and right on press
 		widget.ButtonOpts.PressedHandler(func(args *widget.ButtonPressedEventArgs) {
-<<<<<<< HEAD
-			button.Text().SetInset(&widget.Insets{Top: 1})
-=======
-			button.Text().Padding.Top = 1
-			button.Text().Padding.Bottom = -1
->>>>>>> d024a6ef
+			//	button.Text().Padding.Top = 1
+			//	button.Text().Padding.Bottom = -1
 			button.GetWidget().CustomData = true
 		}),
 		// Move the text back to start on press released
 		widget.ButtonOpts.ReleasedHandler(func(args *widget.ButtonReleasedEventArgs) {
-<<<<<<< HEAD
-			button.Text().SetInset(&widget.Insets{Top: 0})
-=======
-			button.Text().Padding.Top = 0
-			button.Text().Padding.Bottom = 0
->>>>>>> d024a6ef
+			//	button.Text().Padding.Top = 0
+			//	button.Text().Padding.Bottom = 0
 			button.GetWidget().CustomData = false
 		}),
 
@@ -94,12 +86,8 @@
 			println("cursor entered button: entered =", args.Entered, "offsetX =", args.OffsetX, "offsetY =", args.OffsetY)
 			// If we moved the Text because we clicked on this button previously, move the text down and right
 			if button.GetWidget().CustomData == true {
-<<<<<<< HEAD
-				button.Text().SetInset(&widget.Insets{Top: 1})
-=======
-				button.Text().Padding.Top = 1
-				button.Text().Padding.Bottom = -1
->>>>>>> d024a6ef
+				//		button.Text().Padding.Top = 1
+				//		button.Text().Padding.Bottom = -1
 			}
 		}),
 
@@ -117,12 +105,8 @@
 		widget.ButtonOpts.CursorExitedHandler(func(args *widget.ButtonHoverEventArgs) {
 			println("cursor exited button: entered =", args.Entered, "offsetX =", args.OffsetX, "offsetY =", args.OffsetY)
 			// Reset the Text inset if the cursor is no longer over the button
-<<<<<<< HEAD
-			button.Text().SetInset(&widget.Insets{Top: 0})
-=======
-			button.Text().Padding.Top = 0
-			button.Text().Padding.Bottom = 0
->>>>>>> d024a6ef
+			//	button.Text().Padding.Top = 0
+			//	button.Text().Padding.Bottom = 0
 		}),
 
 		// Indicate that this button should not be submitted when enter or space are pressed
