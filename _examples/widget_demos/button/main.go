--- conflicted
+++ resolved
@@ -97,19 +97,16 @@
 		}
 	}
 
-<<<<<<< HEAD
-	if inpututil.IsKeyJustPressed(ebiten.KeySpace) {
+	if inpututil.IsKeyJustPressed(ebiten.KeyG) {
+		g.btn.Press()
+	} else if inpututil.IsKeyJustReleased(ebiten.KeyG) {
+		g.btn.Release()
+	} else if inpututil.IsKeyJustPressed(ebiten.KeySpace) {
 		if g.ui.PrimaryTheme == g.lightTheme {
 			g.ui.PrimaryTheme = g.darkTheme
 		} else {
 			g.ui.PrimaryTheme = g.lightTheme
 		}
-=======
-	if inpututil.IsKeyJustPressed(ebiten.KeyG) {
-		g.btn.Press()
-	} else if inpututil.IsKeyJustReleased(ebiten.KeyG) {
-		g.btn.Release()
->>>>>>> a1c8813f
 	}
 
 	return nil
