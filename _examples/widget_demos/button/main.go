package main

import (
<<<<<<< HEAD
=======
	"bytes"
	"fmt"
	"image/color"
>>>>>>> 964c1074
	"log"

	"github.com/ebitenui/ebitenui"
	"github.com/ebitenui/ebitenui/widget"
	"github.com/hajimehoshi/ebiten/v2"
	"github.com/hajimehoshi/ebiten/v2/inpututil"
)

// Game object used by ebiten.
type game struct {
	ui         *ebitenui.UI
	btn        *widget.Button
	lightTheme *widget.Theme
	darkTheme  *widget.Theme
}

func main() {
<<<<<<< HEAD
	// construct a new container that serves as the root of the UI hierarchy
	rootContainer := widget.NewPanel(
		// the container will use a plain color as its background
		// widget.ContainerOpts.BackgroundImage(image.NewNineSliceColor(color.NRGBA{0x13, 0x1a, 0x22, 0xff})),

		// the container will use an anchor layout to layout its single child widget
		widget.ContainerOpts.Layout(widget.NewRowLayout(
			widget.RowLayoutOpts.Direction(widget.DirectionVertical),
			widget.RowLayoutOpts.Spacing(10),
			widget.RowLayoutOpts.Padding(widget.NewInsetsSimple(5)))),
	)

	// construct a button
	button := widget.NewButton(
		// specify the button's text
		widget.ButtonOpts.TextLabel("Hello, World!"),
=======
	// load images for button states: idle, hover, and pressed.
	buttonImage, _ := loadButtonImage()

	// load button text font.
	face, _ := loadFont(20)

	// construct a new container that serves as the root of the UI hierarchy.
	rootContainer := widget.NewContainer(
		// the container will use a plain color as its background.
		widget.ContainerOpts.BackgroundImage(image.NewNineSliceColor(color.NRGBA{0x13, 0x1a, 0x22, 0xff})),

		// the container will use an anchor layout to layout its single child widget.
		widget.ContainerOpts.Layout(widget.NewAnchorLayout()),
	)

	var button *widget.Button
	// construct a button.
	button = widget.NewButton(
		// set general widget options
		widget.ButtonOpts.WidgetOpts(
			// instruct the container's anchor layout to center the button both horizontally and vertically.
			widget.WidgetOpts.LayoutData(widget.AnchorLayoutData{
				HorizontalPosition: widget.AnchorLayoutPositionCenter,
				VerticalPosition:   widget.AnchorLayoutPositionCenter,
			}),
		),
		// specify the images to use.
		widget.ButtonOpts.Image(buttonImage),

		// specify the button's text, the font face, and the color.
		// widget.ButtonOpts.Text("Hello, World!", face, &widget.ButtonTextColor{
		widget.ButtonOpts.Text("Hello, World!", face, &widget.ButtonTextColor{
			Idle: color.NRGBA{0xdf, 0xf4, 0xff, 0xff},
		}),
		widget.ButtonOpts.TextProcessBBCode(false),
		// specify that the button's text needs some padding for correct display.
		widget.ButtonOpts.TextPadding(widget.Insets{
			Left:   30,
			Right:  30,
			Top:    5,
			Bottom: 5,
		}),
		// Move the text down and right on press
		widget.ButtonOpts.PressedHandler(func(args *widget.ButtonPressedEventArgs) {
			button.Text().Inset.Top = 1
			button.GetWidget().CustomData = true
		}),
		// Move the text back to start on press released
		widget.ButtonOpts.ReleasedHandler(func(args *widget.ButtonReleasedEventArgs) {
			button.Text().Inset.Top = 0
			button.GetWidget().CustomData = false
		}),
>>>>>>> 964c1074

		// add a handler that reacts to clicking the button.
		widget.ButtonOpts.ClickedHandler(func(args *widget.ButtonClickedEventArgs) {
			println("button clicked")
		}),
<<<<<<< HEAD
	)
	// add the button as a child of the container
	rootContainer.AddChild(button)

	rootContainer.AddChild(widget.NewLabel(
		widget.LabelOpts.LabelText("Label"),
	))

	rootContainer.AddChild(widget.NewText(
		widget.TextOpts.TextLabel("Text"),
	))

	lightTheme := GetLightTheme()
	darkTheme := GetDarkTheme()
	// construct the UI
=======

		// add a handler that reacts to entering the button with the cursor
		widget.ButtonOpts.CursorEnteredHandler(func(args *widget.ButtonHoverEventArgs) {
			println("cursor entered button: entered =", args.Entered, "offsetX =", args.OffsetX, "offsetY =", args.OffsetY)
			// If we moved the Text because we clicked on this button previously, move the text down and right
			if button.GetWidget().CustomData == true {
				button.Text().Inset.Top = 1
			}
		}),

		// add a handler that reacts to entering the button with the cursor.
		widget.ButtonOpts.CursorEnteredHandler(func(args *widget.ButtonHoverEventArgs) {
			println("cursor entered button: entered =", args.Entered, "offsetX =", args.OffsetX, "offsetY =", args.OffsetY)
		}),

		// add a handler that reacts to moving the cursor on the button.
		widget.ButtonOpts.CursorMovedHandler(func(args *widget.ButtonHoverEventArgs) {
			println("cursor moved on button: entered =", args.Entered, "offsetX =", args.OffsetX, "offsetY =", args.OffsetY, "diffX =", args.DiffX, "diffY =", args.DiffY)
		}),

		// add a handler that reacts to exiting the button with the cursor.
		widget.ButtonOpts.CursorExitedHandler(func(args *widget.ButtonHoverEventArgs) {
			println("cursor exited button: entered =", args.Entered, "offsetX =", args.OffsetX, "offsetY =", args.OffsetY)
			// Reset the Text inset if the cursor is no longer over the button
			button.Text().Inset.Top = 0
		}),

		// Indicate that this button should not be submitted when enter or space are pressed
		// widget.ButtonOpts.DisableDefaultKeys(),
	)

	// add the button as a child of the container.
	rootContainer.AddChild(button)

	// construct the UI.
>>>>>>> 964c1074
	ui := ebitenui.UI{
		Container:    rootContainer,
		PrimaryTheme: darkTheme,
	}

	// Ebiten setup
	ebiten.SetWindowSize(400, 400)
	ebiten.SetWindowTitle("Ebiten UI - Buttons")

	game := game{
		ui:         &ui,
		btn:        button,
		lightTheme: lightTheme,
		darkTheme:  darkTheme,
	}

	// run Ebiten main loop
	err := ebiten.RunGame(&game)
	if err != nil {
		log.Println(err)
	}
}

// Layout implements Game.
func (g *game) Layout(outsideWidth int, outsideHeight int) (int, int) {
	return outsideWidth, outsideHeight
}

// Update implements Game.
func (g *game) Update() error {
	// update the UI
	g.ui.Update()
	if inpututil.IsKeyJustPressed(ebiten.KeyB) {
		g.btn.Click()
	}

	// Test that you can call Click on the focused widget.
	if inpututil.IsKeyJustPressed(ebiten.KeyF) {
		if btn, ok := g.ui.GetFocusedWidget().(*widget.Button); ok {
			btn.Click()
		}
	}

	if inpututil.IsKeyJustPressed(ebiten.KeyG) {
		g.btn.Press()
	} else if inpututil.IsKeyJustReleased(ebiten.KeyG) {
		g.btn.Release()
	} else if inpututil.IsKeyJustPressed(ebiten.KeySpace) {
		if g.ui.PrimaryTheme == g.lightTheme {
			g.ui.PrimaryTheme = g.darkTheme
		} else {
			g.ui.PrimaryTheme = g.lightTheme
		}
	}

	return nil
}

// Draw implements Ebiten's Draw method.
func (g *game) Draw(screen *ebiten.Image) {
	// draw the UI onto the screen
	g.ui.Draw(screen)
<<<<<<< HEAD
=======
}

func loadButtonImage() (*widget.ButtonImage, error) {

	idle := image.NewBorderedNineSliceColor(color.NRGBA{R: 170, G: 170, B: 180, A: 255}, color.NRGBA{90, 90, 90, 255}, 3)

	hover := image.NewBorderedNineSliceColor(color.NRGBA{R: 130, G: 130, B: 150, A: 255}, color.NRGBA{70, 70, 70, 255}, 3)

	pressed := image.NewAdvancedNineSliceColor(color.NRGBA{R: 130, G: 130, B: 150, A: 255}, image.NewBorder(3, 2, 2, 2, color.NRGBA{70, 70, 70, 255}))

	return &widget.ButtonImage{
		Idle:    idle,
		Hover:   hover,
		Pressed: pressed,
	}, nil
}

func loadFont(size float64) (text.Face, error) {
	s, err := text.NewGoTextFaceSource(bytes.NewReader(goregular.TTF))
	if err != nil {
		log.Fatal(err)
		return nil, fmt.Errorf("Error loading font: %w", err)
	}

	return &text.GoTextFace{
		Source: s,
		Size:   size,
	}, nil
>>>>>>> 964c1074
}<|MERGE_RESOLUTION|>--- conflicted
+++ resolved
@@ -1,12 +1,6 @@
 package main
 
 import (
-<<<<<<< HEAD
-=======
-	"bytes"
-	"fmt"
-	"image/color"
->>>>>>> 964c1074
 	"log"
 
 	"github.com/ebitenui/ebitenui"
@@ -16,6 +10,7 @@
 )
 
 // Game object used by ebiten.
+// Game object used by ebiten.
 type game struct {
 	ui         *ebitenui.UI
 	btn        *widget.Button
@@ -24,7 +19,6 @@
 }
 
 func main() {
-<<<<<<< HEAD
 	// construct a new container that serves as the root of the UI hierarchy
 	rootContainer := widget.NewPanel(
 		// the container will use a plain color as its background
@@ -41,66 +35,11 @@
 	button := widget.NewButton(
 		// specify the button's text
 		widget.ButtonOpts.TextLabel("Hello, World!"),
-=======
-	// load images for button states: idle, hover, and pressed.
-	buttonImage, _ := loadButtonImage()
-
-	// load button text font.
-	face, _ := loadFont(20)
-
-	// construct a new container that serves as the root of the UI hierarchy.
-	rootContainer := widget.NewContainer(
-		// the container will use a plain color as its background.
-		widget.ContainerOpts.BackgroundImage(image.NewNineSliceColor(color.NRGBA{0x13, 0x1a, 0x22, 0xff})),
-
-		// the container will use an anchor layout to layout its single child widget.
-		widget.ContainerOpts.Layout(widget.NewAnchorLayout()),
-	)
-
-	var button *widget.Button
-	// construct a button.
-	button = widget.NewButton(
-		// set general widget options
-		widget.ButtonOpts.WidgetOpts(
-			// instruct the container's anchor layout to center the button both horizontally and vertically.
-			widget.WidgetOpts.LayoutData(widget.AnchorLayoutData{
-				HorizontalPosition: widget.AnchorLayoutPositionCenter,
-				VerticalPosition:   widget.AnchorLayoutPositionCenter,
-			}),
-		),
-		// specify the images to use.
-		widget.ButtonOpts.Image(buttonImage),
-
-		// specify the button's text, the font face, and the color.
-		// widget.ButtonOpts.Text("Hello, World!", face, &widget.ButtonTextColor{
-		widget.ButtonOpts.Text("Hello, World!", face, &widget.ButtonTextColor{
-			Idle: color.NRGBA{0xdf, 0xf4, 0xff, 0xff},
-		}),
-		widget.ButtonOpts.TextProcessBBCode(false),
-		// specify that the button's text needs some padding for correct display.
-		widget.ButtonOpts.TextPadding(widget.Insets{
-			Left:   30,
-			Right:  30,
-			Top:    5,
-			Bottom: 5,
-		}),
-		// Move the text down and right on press
-		widget.ButtonOpts.PressedHandler(func(args *widget.ButtonPressedEventArgs) {
-			button.Text().Inset.Top = 1
-			button.GetWidget().CustomData = true
-		}),
-		// Move the text back to start on press released
-		widget.ButtonOpts.ReleasedHandler(func(args *widget.ButtonReleasedEventArgs) {
-			button.Text().Inset.Top = 0
-			button.GetWidget().CustomData = false
-		}),
->>>>>>> 964c1074
 
 		// add a handler that reacts to clicking the button.
 		widget.ButtonOpts.ClickedHandler(func(args *widget.ButtonClickedEventArgs) {
 			println("button clicked")
 		}),
-<<<<<<< HEAD
 	)
 	// add the button as a child of the container
 	rootContainer.AddChild(button)
@@ -116,43 +55,6 @@
 	lightTheme := GetLightTheme()
 	darkTheme := GetDarkTheme()
 	// construct the UI
-=======
-
-		// add a handler that reacts to entering the button with the cursor
-		widget.ButtonOpts.CursorEnteredHandler(func(args *widget.ButtonHoverEventArgs) {
-			println("cursor entered button: entered =", args.Entered, "offsetX =", args.OffsetX, "offsetY =", args.OffsetY)
-			// If we moved the Text because we clicked on this button previously, move the text down and right
-			if button.GetWidget().CustomData == true {
-				button.Text().Inset.Top = 1
-			}
-		}),
-
-		// add a handler that reacts to entering the button with the cursor.
-		widget.ButtonOpts.CursorEnteredHandler(func(args *widget.ButtonHoverEventArgs) {
-			println("cursor entered button: entered =", args.Entered, "offsetX =", args.OffsetX, "offsetY =", args.OffsetY)
-		}),
-
-		// add a handler that reacts to moving the cursor on the button.
-		widget.ButtonOpts.CursorMovedHandler(func(args *widget.ButtonHoverEventArgs) {
-			println("cursor moved on button: entered =", args.Entered, "offsetX =", args.OffsetX, "offsetY =", args.OffsetY, "diffX =", args.DiffX, "diffY =", args.DiffY)
-		}),
-
-		// add a handler that reacts to exiting the button with the cursor.
-		widget.ButtonOpts.CursorExitedHandler(func(args *widget.ButtonHoverEventArgs) {
-			println("cursor exited button: entered =", args.Entered, "offsetX =", args.OffsetX, "offsetY =", args.OffsetY)
-			// Reset the Text inset if the cursor is no longer over the button
-			button.Text().Inset.Top = 0
-		}),
-
-		// Indicate that this button should not be submitted when enter or space are pressed
-		// widget.ButtonOpts.DisableDefaultKeys(),
-	)
-
-	// add the button as a child of the container.
-	rootContainer.AddChild(button)
-
-	// construct the UI.
->>>>>>> 964c1074
 	ui := ebitenui.UI{
 		Container:    rootContainer,
 		PrimaryTheme: darkTheme,
@@ -190,6 +92,7 @@
 	}
 
 	// Test that you can call Click on the focused widget.
+	// Test that you can call Click on the focused widget.
 	if inpututil.IsKeyJustPressed(ebiten.KeyF) {
 		if btn, ok := g.ui.GetFocusedWidget().(*widget.Button); ok {
 			btn.Click()
@@ -215,35 +118,4 @@
 func (g *game) Draw(screen *ebiten.Image) {
 	// draw the UI onto the screen
 	g.ui.Draw(screen)
-<<<<<<< HEAD
-=======
-}
-
-func loadButtonImage() (*widget.ButtonImage, error) {
-
-	idle := image.NewBorderedNineSliceColor(color.NRGBA{R: 170, G: 170, B: 180, A: 255}, color.NRGBA{90, 90, 90, 255}, 3)
-
-	hover := image.NewBorderedNineSliceColor(color.NRGBA{R: 130, G: 130, B: 150, A: 255}, color.NRGBA{70, 70, 70, 255}, 3)
-
-	pressed := image.NewAdvancedNineSliceColor(color.NRGBA{R: 130, G: 130, B: 150, A: 255}, image.NewBorder(3, 2, 2, 2, color.NRGBA{70, 70, 70, 255}))
-
-	return &widget.ButtonImage{
-		Idle:    idle,
-		Hover:   hover,
-		Pressed: pressed,
-	}, nil
-}
-
-func loadFont(size float64) (text.Face, error) {
-	s, err := text.NewGoTextFaceSource(bytes.NewReader(goregular.TTF))
-	if err != nil {
-		log.Fatal(err)
-		return nil, fmt.Errorf("Error loading font: %w", err)
-	}
-
-	return &text.GoTextFace{
-		Source: s,
-		Size:   size,
-	}, nil
->>>>>>> 964c1074
 }