--- conflicted
+++ resolved
@@ -156,9 +156,6 @@
 		o(t)
 	}
 
-<<<<<<< HEAD
-	t.Validate()
-=======
 	if t.image == nil {
 		t.image = &TextInputImage{}
 	}
@@ -166,8 +163,7 @@
 		t.image.Highlight = image.NewNineSliceColor(color.NRGBA{6, 67, 161, 100})
 	}
 
-	t.validate()
->>>>>>> 41f3175b
+	t.Validate()
 
 	return t
 }
