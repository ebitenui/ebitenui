--- conflicted
+++ resolved
@@ -26,20 +26,13 @@
 }
 
 type Text struct {
-<<<<<<< HEAD
 	definedParams  TextParams
 	computedParams TextParams
 
 	Label    string
 	MaxWidth float64
-=======
-	Label         string
-	Face          text.Face
-	Color         color.Color
-	MaxWidth      float64
-	Inset         Insets
 	ProcessBBCode bool
->>>>>>> 41f3175b
+
 
 	widgetOpts         []WidgetOpt
 	horizontalPosition TextPosition
@@ -410,11 +403,7 @@
 }
 
 func (t *Text) measure() {
-<<<<<<< HEAD
-	if t.Label == t.measurements.label && t.computedParams.Face == t.measurements.face && t.MaxWidth == t.measurements.maxWidth && t.processBBCode == t.measurements.processBBCode {
-=======
-	if t.Label == t.measurements.label && t.Face == t.measurements.face && t.MaxWidth == t.measurements.maxWidth && t.ProcessBBCode == t.measurements.ProcessBBCode {
->>>>>>> 41f3175b
+	if t.Label == t.measurements.label && t.computedParams.Face == t.measurements.face && t.MaxWidth == t.measurements.maxWidth && t.ProcessBBCode == t.measurements.ProcessBBCode {
 		return
 	}
 	t.populateComputedParams()
@@ -422,13 +411,8 @@
 
 	t.measurements = textMeasurements{
 		label:         t.Label,
-<<<<<<< HEAD
 		face:          t.computedParams.Face,
-		processBBCode: t.processBBCode,
-=======
-		face:          t.Face,
 		ProcessBBCode: t.ProcessBBCode,
->>>>>>> 41f3175b
 		ascent:        m.HAscent,
 		maxWidth:      t.MaxWidth,
 	}
@@ -450,13 +434,8 @@
 				var wordWidth float64
 				if t.ProcessBBCode && bbcodeRegex.MatchString(word) {
 					// Strip out any bbcodes from size calculation
-<<<<<<< HEAD
-					cleaned := t.bbcodeRegex.ReplaceAllString(word, "")
+					cleaned := bbcodeRegex.ReplaceAllString(word, "")
 					wordWidth, _ = text.Measure(cleaned, *t.computedParams.Face, 0)
-=======
-					cleaned := bbcodeRegex.ReplaceAllString(word, "")
-					wordWidth, _ = text.Measure(cleaned, t.Face, 0)
->>>>>>> 41f3175b
 				} else {
 					wordWidth, _ = text.Measure(word, *t.computedParams.Face, 0)
 				}
