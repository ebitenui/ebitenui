package widget

import (
	"bufio"
	"image"
	"image/color"
	"math"
	"regexp"
	"strings"

	"github.com/ebitenui/ebitenui/utilities/colorutil"
	"github.com/ebitenui/ebitenui/utilities/datastructures"
	"github.com/hajimehoshi/ebiten/v2"
	"github.com/hajimehoshi/ebiten/v2/text/v2"
)

var bbcodeRegex = regexp.MustCompile(`\[color=#[0-9a-fA-F]{6}]|\[/color]`)

const COLOR_OPEN = "color=#"
const COLOR_CLOSE = "/color]"

type TextParams struct {
	Face   *text.Face
	Color  color.Color
	Insets *Insets
}

type Text struct {
<<<<<<< HEAD
	definedParams  TextParams
	computedParams TextParams

	Label    string
	MaxWidth float64
=======
	Label         string
	Face          text.Face
	Color         color.Color
	MaxWidth      float64
	Inset         Insets
	Padding       Insets
>>>>>>> bed0b623
	ProcessBBCode bool


	widgetOpts         []WidgetOpt
	horizontalPosition TextPosition
	verticalPosition   TextPosition

	init         *MultiOnce
	widget       *Widget
	measurements textMeasurements
	colorList    *datastructures.Stack[color.Color]
}

type TextOpt func(t *Text)

type TextPosition int

const (
	TextPositionStart = TextPosition(iota)
	TextPositionCenter
	TextPositionEnd
)

type TextOptions struct {
}

type textMeasurements struct {
	label         string
	face          *text.Face
	maxWidth      float64
	ProcessBBCode bool

	lines             [][]string
	lineWidths        []float64
	lineHeight        float64
	ascent            float64
	boundingBoxWidth  float64
	boundingBoxHeight float64
}

type bbCodeText struct {
	text  string
	color color.Color
}

var TextOpts TextOptions

func NewText(opts ...TextOpt) *Text {
	t := &Text{
		init: &MultiOnce{},
	}

	t.init.Append(t.createWidget)

	for _, o := range opts {
		o(t)
	}

	return t
}

func (t *Text) Validate() {
	t.populateComputedParams()

	if t.computedParams.Color == nil {
		panic("Text: Color is required.")
	}
	if t.computedParams.Face == nil {
		panic("Text: Face is required.")
	}
}

func (t *Text) populateComputedParams() {
	txtParams := TextParams{}
	theme := t.widget.GetTheme()
	if theme != nil {
		if theme.TextTheme != nil {
			txtParams.Color = theme.TextTheme.Color
			txtParams.Face = theme.TextTheme.Face
			txtParams.Insets = theme.TextTheme.Insets
		}
	}
	if t.definedParams.Face != nil {
		txtParams.Face = t.definedParams.Face
	}
	if t.definedParams.Insets != nil {
		txtParams.Insets = t.definedParams.Insets
	}
	if t.definedParams.Color != nil {
		txtParams.Color = t.definedParams.Color
	}

	if txtParams.Insets == nil {
		txtParams.Insets = &Insets{}
	}

	t.computedParams = txtParams
}

func (o TextOptions) WidgetOpts(opts ...WidgetOpt) TextOpt {
	return func(t *Text) {
		t.widgetOpts = append(t.widgetOpts, opts...)
	}
}

// Text combines three options: TextLabel, TextFace and TextColor.
// It can be used for the inline configurations of Text object while
// separate functions are useful for a multi-step configuration.
func (o TextOptions) Text(label string, face *text.Face, color color.Color) TextOpt {
	return func(t *Text) {
		t.Label = label
		t.definedParams.Face = face
		t.definedParams.Color = color
	}
}

func (o TextOptions) TextLabel(label string) TextOpt {
	return func(t *Text) {
		t.Label = label
	}
}

func (o TextOptions) TextFace(face *text.Face) TextOpt {
	return func(t *Text) {
		t.definedParams.Face = face
	}
}

func (o TextOptions) TextColor(color color.Color) TextOpt {
	return func(t *Text) {
		t.definedParams.Color = color
	}
}

func (o TextOptions) Insets(inset *Insets) TextOpt {
	return func(t *Text) {
		t.definedParams.Insets = inset
	}
}
func (o TextOptions) Padding(padding Insets) TextOpt {
	return func(t *Text) {
		t.Padding = padding
	}
}
func (o TextOptions) Position(h TextPosition, v TextPosition) TextOpt {
	return func(t *Text) {
		t.horizontalPosition = h
		t.verticalPosition = v
	}
}

func (o TextOptions) ProcessBBCode(processBBCode bool) TextOpt {
	return func(t *Text) {
		t.ProcessBBCode = processBBCode
	}
}

// MaxWidth sets the max width the text will allow before wrapping to the next line.
func (o TextOptions) MaxWidth(maxWidth float64) TextOpt {
	return func(t *Text) {
		t.MaxWidth = maxWidth
	}
}

func (t *Text) SetFace(face *text.Face) {
	t.definedParams.Face = face
	if t.definedParams.Face == nil {
		t.Validate()
	} else {
		t.computedParams.Face = face
	}
}

func (t *Text) SetInset(inset *Insets) {
	t.definedParams.Insets = inset
	if t.definedParams.Insets == nil {
		t.Validate()
	} else {
		t.computedParams.Insets = inset
	}
}

func (t *Text) SetColor(color color.Color) {
	t.definedParams.Color = color
	if t.definedParams.Color == nil {
		t.Validate()
	} else {
		t.computedParams.Color = color
	}
}

func (t *Text) GetWidget() *Widget {
	t.init.Do()
	return t.widget
}

func (t *Text) SetLocation(rect image.Rectangle) {
	t.init.Do()
	t.widget.Rect = rect
}

func (t *Text) PreferredSize() (int, int) {
	t.init.Do()
	t.measure()
<<<<<<< HEAD
	w := int(math.Ceil(t.measurements.boundingBoxWidth))  // + t.computedParams.Insets.Left + t.computedParams.Insets.Right
	h := int(math.Ceil(t.measurements.boundingBoxHeight)) // + t.computedParams.Insets.Top + t.computedParams.Insets.Bottom
=======
	w := int(math.Ceil(t.measurements.boundingBoxWidth)) + t.Padding.Left + t.Padding.Right
	h := int(math.Ceil(t.measurements.boundingBoxHeight)) + t.Padding.Top + t.Padding.Bottom
>>>>>>> bed0b623

	if t.widget != nil && h < t.widget.MinHeight {
		h = t.widget.MinHeight
	}
	if t.widget != nil && w < t.widget.MinWidth {
		w = t.widget.MinWidth
	}
	return w, h
}

func (t *Text) Render(screen *ebiten.Image) {
	t.init.Do()
	t.widget.Render(screen)
	t.draw(screen)
}

func (t *Text) Update() {
	t.init.Do()

	t.widget.Update()
}

func (t *Text) draw(screen *ebiten.Image) {
	t.measure()

	r := t.widget.Rect
	w := r.Dx()
	p := r.Min

	switch t.verticalPosition {
	case TextPositionStart:
		p = p.Add(image.Point{0, t.computedParams.Insets.Top})
	case TextPositionCenter:
		p = p.Add(image.Point{0, int((float64(r.Dy())-t.measurements.boundingBoxHeight)/2 + float64(t.computedParams.Insets.Top))})
	case TextPositionEnd:
		p = p.Add(image.Point{0, int(float64(r.Dy())-t.measurements.boundingBoxHeight) - t.computedParams.Insets.Bottom})
	}

	t.colorList = &datastructures.Stack[color.Color]{}
	t.colorList.Push(&t.computedParams.Color)

	sWidth, _ := text.Measure(" ", *t.computedParams.Face, 0)

	for i, line := range t.measurements.lines {
		ly := float64(p.Y) + t.measurements.lineHeight*float64(i)
		if ly > float64(screen.Bounds().Max.Y) {
			return
		}
		if ly < -t.measurements.lineHeight {
			continue
		}
		if t.widget.parent != nil {
			if ly < float64(t.widget.parent.Rect.Min.Y)-t.measurements.lineHeight {
				continue
			}
			if ly-t.measurements.lineHeight > float64(t.widget.parent.Rect.Max.Y) {
				return
			}
		}

		lx := float64(p.X)
		switch t.horizontalPosition {
		case TextPositionCenter:
			lx += ((float64(w) - t.measurements.lineWidths[i]) / 2) + float64(t.computedParams.Insets.Left)
		case TextPositionEnd:
			lx += float64(w) - t.measurements.lineWidths[i] - float64(t.computedParams.Insets.Right)
		case TextPositionStart:
			lx += float64(t.computedParams.Insets.Left)
		}

		if t.ProcessBBCode {

			for _, word := range line {
				pieces, updatedColor := t.handleBBCodeColor(word)
				for _, piece := range pieces {
					op := &text.DrawOptions{}
					op.GeoM.Translate(lx, ly)
					op.ColorScale.ScaleWithColor(piece.color)
					text.Draw(screen, piece.text, *t.computedParams.Face, op)
					wordWidth, _ := text.Measure(piece.text, *t.computedParams.Face, 0)
					lx += float64(wordWidth)
				}
				op := &text.DrawOptions{}
				op.GeoM.Translate(lx, ly)
				op.ColorScale.ScaleWithColor(updatedColor)
				text.Draw(screen, " ", *t.computedParams.Face, op)
				lx += sWidth
			}
		} else {
			op := &text.DrawOptions{}
			op.GeoM.Translate(lx, ly)
			op.ColorScale.ScaleWithColor(t.computedParams.Color)
			text.Draw(screen, strings.Join(line, " "), *t.computedParams.Face, op)
		}
	}
}

func (t *Text) handleBBCodeColor(word string) ([]bbCodeText, color.Color) {
	var result []bbCodeText
	tags := bbcodeRegex.FindAllStringIndex(word, -1)
	var newColor = *t.colorList.Top()
	if len(tags) > 0 {
		resultStr := ""
		isTag := false
		// idx is a byte offset inside a utf8-encoded string,
		// so it's correct for multi-byte runes (it can go like 0, 2, 4, ...);
		// the word[idx] result is a single byte (not a proper rune),
		// therefore a 2-value range is needed here to preserve a
		// full multi-byte rune value.
		for idx, ch := range word {
			if len(tags) > 0 {
				switch {
				case tags[0][0] > idx || (isTag && idx < tags[0][1]):
					resultStr += string(ch)
				case tags[0][1] == idx:
					if strings.HasPrefix(resultStr, COLOR_OPEN) {
						c, err := colorutil.HexToColor(resultStr[7:13])
						if err == nil {
							t.colorList.Push(&c)
							newColor = c
						}
					} else if resultStr == COLOR_CLOSE {
						if t.colorList.Size() > 1 {
							t.colorList.Pop()
						}
						newColor = *t.colorList.Top()
					}
					tags = tags[1:]
					if len(tags) > 0 && tags[0][0] == idx {
						resultStr = ""
						isTag = true
					} else {
						resultStr = string(ch)
						isTag = false
					}
				default:
					result = append(result, bbCodeText{text: resultStr, color: newColor})
					resultStr = ""
					isTag = true
				}
			} else {
				resultStr += string(ch)
			}
		}
		if len(resultStr) > 0 {
			if isTag {
				if strings.HasPrefix(resultStr, COLOR_OPEN) {
					c, err := colorutil.HexToColor(resultStr[7:13])
					if err == nil {
						t.colorList.Push(&c)
						newColor = c
					}
				} else if resultStr == COLOR_CLOSE {
					if t.colorList.Size() > 1 {
						t.colorList.Pop()
					}
					newColor = *t.colorList.Top()
				}
			} else {
				result = append(result, bbCodeText{text: resultStr, color: newColor})
			}
		}
	} else {
		result = append(result, bbCodeText{text: word, color: newColor})
	}

	return result, newColor
}

func (t *Text) measure() {
	if t.Label == t.measurements.label && t.computedParams.Face == t.measurements.face && t.MaxWidth == t.measurements.maxWidth && t.ProcessBBCode == t.measurements.ProcessBBCode {
		return
	}
	t.populateComputedParams()
	m := (*t.computedParams.Face).Metrics()

	t.measurements = textMeasurements{
		label:         t.Label,
		face:          t.computedParams.Face,
		ProcessBBCode: t.ProcessBBCode,
		ascent:        m.HAscent,
		maxWidth:      t.MaxWidth,
	}

	sWidth, sHeight := text.Measure(" ", *t.measurements.face, 0)

	fh := m.HAscent + m.HDescent
	t.measurements.lineHeight = sHeight
	ld := t.measurements.lineHeight - fh

	s := bufio.NewScanner(strings.NewReader(t.Label))
	for s.Scan() {
		if t.MaxWidth > 0 || t.ProcessBBCode {
			var newLine []string
			newLineWidth := float64(t.computedParams.Insets.Left + t.computedParams.Insets.Right)

			words := strings.Split(s.Text(), " ")
			for i, word := range words {
				var wordWidth float64
				if t.ProcessBBCode && bbcodeRegex.MatchString(word) {
					// Strip out any bbcodes from size calculation
					cleaned := bbcodeRegex.ReplaceAllString(word, "")
					wordWidth, _ = text.Measure(cleaned, *t.computedParams.Face, 0)
				} else {
					wordWidth, _ = text.Measure(word, *t.computedParams.Face, 0)
				}

				// Don't add the space to the last chunk.
				if i != len(words)-1 {
					wordWidth += sWidth
				}

				// If the new word doesn't push this past the max width continue adding to the current line
				if t.MaxWidth == 0 || newLineWidth+wordWidth < t.MaxWidth {
					newLine = append(newLine, word)
					newLineWidth += wordWidth
				} else {
					// If the new word would push this past the max width save off the current line and start a new one
					if len(newLine) != 0 {
						t.measurements.lines = append(t.measurements.lines, newLine)
						t.measurements.lineWidths = append(t.measurements.lineWidths, newLineWidth)

						if newLineWidth > t.measurements.boundingBoxWidth {
							t.measurements.boundingBoxWidth = newLineWidth
						}
					}
					newLine = []string{word}
					newLineWidth = wordWidth + float64(t.computedParams.Insets.Left+t.computedParams.Insets.Right)
				}
			}
			// Save the final line
			if len(newLine) != 0 {
				t.measurements.lines = append(t.measurements.lines, newLine)
				t.measurements.lineWidths = append(t.measurements.lineWidths, newLineWidth)

				if newLineWidth > t.measurements.boundingBoxWidth {
					t.measurements.boundingBoxWidth = newLineWidth
				}
			}
		} else {
			line := s.Text()
			t.measurements.lines = append(t.measurements.lines, []string{line})
			lw, _ := text.Measure(line, *t.computedParams.Face, 0)
			lw += float64(t.computedParams.Insets.Left + t.computedParams.Insets.Right)
			t.measurements.lineWidths = append(t.measurements.lineWidths, lw)

			if lw > t.measurements.boundingBoxWidth {
				t.measurements.boundingBoxWidth = lw
			}
		}
	}

	t.measurements.boundingBoxHeight = float64(len(t.measurements.lines))*t.measurements.lineHeight - ld
}

func (t *Text) createWidget() {
	t.widget = NewWidget(t.widgetOpts...)
	t.widgetOpts = nil
}<|MERGE_RESOLUTION|>--- conflicted
+++ resolved
@@ -20,28 +20,19 @@
 const COLOR_CLOSE = "/color]"
 
 type TextParams struct {
-	Face   *text.Face
-	Color  color.Color
-	Insets *Insets
+	Face    *text.Face
+	Color   color.Color
+	Insets  *Insets
+	Padding *Insets
 }
 
 type Text struct {
-<<<<<<< HEAD
 	definedParams  TextParams
 	computedParams TextParams
 
-	Label    string
-	MaxWidth float64
-=======
 	Label         string
-	Face          text.Face
-	Color         color.Color
 	MaxWidth      float64
-	Inset         Insets
-	Padding       Insets
->>>>>>> bed0b623
 	ProcessBBCode bool
-
 
 	widgetOpts         []WidgetOpt
 	horizontalPosition TextPosition
@@ -120,6 +111,7 @@
 			txtParams.Color = theme.TextTheme.Color
 			txtParams.Face = theme.TextTheme.Face
 			txtParams.Insets = theme.TextTheme.Insets
+			txtParams.Padding = theme.TextTheme.Padding
 		}
 	}
 	if t.definedParams.Face != nil {
@@ -128,12 +120,18 @@
 	if t.definedParams.Insets != nil {
 		txtParams.Insets = t.definedParams.Insets
 	}
+	if t.definedParams.Padding != nil {
+		txtParams.Padding = t.definedParams.Padding
+	}
 	if t.definedParams.Color != nil {
 		txtParams.Color = t.definedParams.Color
 	}
 
 	if txtParams.Insets == nil {
 		txtParams.Insets = &Insets{}
+	}
+	if txtParams.Padding == nil {
+		txtParams.Padding = &Insets{}
 	}
 
 	t.computedParams = txtParams
@@ -179,11 +177,12 @@
 		t.definedParams.Insets = inset
 	}
 }
-func (o TextOptions) Padding(padding Insets) TextOpt {
-	return func(t *Text) {
-		t.Padding = padding
-	}
-}
+func (o TextOptions) Padding(padding *Insets) TextOpt {
+	return func(t *Text) {
+		t.definedParams.Padding = padding
+	}
+}
+
 func (o TextOptions) Position(h TextPosition, v TextPosition) TextOpt {
 	return func(t *Text) {
 		t.horizontalPosition = h
@@ -244,13 +243,8 @@
 func (t *Text) PreferredSize() (int, int) {
 	t.init.Do()
 	t.measure()
-<<<<<<< HEAD
-	w := int(math.Ceil(t.measurements.boundingBoxWidth))  // + t.computedParams.Insets.Left + t.computedParams.Insets.Right
-	h := int(math.Ceil(t.measurements.boundingBoxHeight)) // + t.computedParams.Insets.Top + t.computedParams.Insets.Bottom
-=======
-	w := int(math.Ceil(t.measurements.boundingBoxWidth)) + t.Padding.Left + t.Padding.Right
-	h := int(math.Ceil(t.measurements.boundingBoxHeight)) + t.Padding.Top + t.Padding.Bottom
->>>>>>> bed0b623
+	w := int(math.Ceil(t.measurements.boundingBoxWidth)) + t.computedParams.Padding.Left + t.computedParams.Padding.Right
+	h := int(math.Ceil(t.measurements.boundingBoxHeight)) + t.computedParams.Padding.Top + t.computedParams.Padding.Bottom
 
 	if t.widget != nil && h < t.widget.MinHeight {
 		h = t.widget.MinHeight
