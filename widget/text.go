--- conflicted
+++ resolved
@@ -32,16 +32,11 @@
 type Text struct {
 	definedParams  TextParams
 	computedParams TextParams
-
-	Label         string
-	MaxWidth      float64
-<<<<<<< HEAD
-=======
-	Padding       Insets
->>>>>>> d024a6ef
-	ProcessBBCode bool
-	LinkColor     TextLinkColor
-	StripBBCode   bool
+	Label          string
+	MaxWidth       float64
+	ProcessBBCode  bool
+	LinkColor      TextLinkColor
+	StripBBCode    bool
 
 	widgetOpts         []WidgetOpt
 	horizontalPosition TextPosition
@@ -62,7 +57,7 @@
 
 type textMeasurements struct {
 	label         string
-	face          text.Face
+	face          *text.Face
 	maxWidth      float64
 	ProcessBBCode bool
 
@@ -101,6 +96,7 @@
 	OffsetX int
 	OffsetY int
 }
+
 type LinkHandlerFunc func(args *LinkEventArgs)
 
 type TextOpt func(t *Text)
@@ -116,28 +112,6 @@
 type TextOptions struct {
 }
 
-<<<<<<< HEAD
-type textMeasurements struct {
-	label         string
-	face          *text.Face
-	maxWidth      float64
-	ProcessBBCode bool
-
-	lines             [][]string
-	lineWidths        []float64
-	lineHeight        float64
-	ascent            float64
-	boundingBoxWidth  float64
-	boundingBoxHeight float64
-}
-
-type bbCodeText struct {
-	text  string
-	color color.Color
-}
-
-=======
->>>>>>> d024a6ef
 var TextOpts TextOptions
 
 func NewText(opts ...TextOpt) *Text {
@@ -159,13 +133,7 @@
 	for _, o := range opts {
 		o(t)
 	}
-<<<<<<< HEAD
-
-=======
-	t.validate()
-
-	t.colorList.Push(&t.Color)
->>>>>>> d024a6ef
+
 	return t
 }
 
@@ -178,6 +146,8 @@
 	if t.computedParams.Face == nil {
 		panic("Text: Face is required.")
 	}
+
+	t.colorList.Push(&t.computedParams.Color)
 }
 
 func (t *Text) populateComputedParams() {
@@ -249,16 +219,7 @@
 	}
 }
 
-<<<<<<< HEAD
-func (o TextOptions) Insets(inset *Insets) TextOpt {
-	return func(t *Text) {
-		t.definedParams.Insets = inset
-	}
-}
 func (o TextOptions) Padding(padding *Insets) TextOpt {
-=======
-func (o TextOptions) Padding(padding Insets) TextOpt {
->>>>>>> d024a6ef
 	return func(t *Text) {
 		t.definedParams.Padding = padding
 	}
@@ -309,32 +270,6 @@
 	}
 }
 
-<<<<<<< HEAD
-func (t *Text) SetFace(face *text.Face) {
-	t.definedParams.Face = face
-	if t.definedParams.Face == nil {
-		t.Validate()
-	} else {
-		t.computedParams.Face = face
-	}
-}
-
-func (t *Text) SetInset(inset *Insets) {
-	t.definedParams.Insets = inset
-	if t.definedParams.Insets == nil {
-		t.Validate()
-	} else {
-		t.computedParams.Insets = inset
-	}
-}
-
-func (t *Text) SetColor(color color.Color) {
-	t.definedParams.Color = color
-	if t.definedParams.Color == nil {
-		t.Validate()
-	} else {
-		t.computedParams.Color = color
-=======
 // Defines the handler to be called when a BBCode defined link is clicked.
 //
 // Note: this is only used if ProcessBBCode is true.
@@ -377,8 +312,33 @@
 				}
 			})
 		}
->>>>>>> d024a6ef
-	}
+	}
+}
+
+func (t *Text) SetColor(color color.Color) {
+	t.definedParams.Color = color
+	if t.definedParams.Color == nil {
+		t.Validate()
+	} else {
+		t.computedParams.Color = color
+	}
+}
+
+func (t *Text) SetFace(face *text.Face) {
+	t.definedParams.Face = face
+	if t.definedParams.Face == nil {
+		t.Validate()
+	} else {
+		t.computedParams.Face = face
+	}
+}
+
+func (t *Text) SetInset(inset *Insets) {
+	t.definedParams.Insets = inset
+	if t.definedParams.Insets != nil {
+		t.computedParams.Insets = inset
+	}
+	t.Validate()
 }
 
 func (t *Text) GetWidget() *Widget {
@@ -477,24 +437,11 @@
 
 	switch t.verticalPosition {
 	case TextPositionStart:
-<<<<<<< HEAD
-		p = p.Add(image.Point{0, t.computedParams.Insets.Top})
+		p = p.Add(image.Point{0, t.computedParams.Padding.Top})
 	case TextPositionCenter:
-		p = p.Add(image.Point{0, int((float64(r.Dy())-t.measurements.boundingBoxHeight)/2 + float64(t.computedParams.Insets.Top))})
+		p = p.Add(image.Point{0, int((float64(r.Dy())-t.measurements.boundingBoxHeight)/2 + float64(t.computedParams.Padding.Top))})
 	case TextPositionEnd:
-		p = p.Add(image.Point{0, int(float64(r.Dy())-t.measurements.boundingBoxHeight) - t.computedParams.Insets.Bottom})
-	}
-
-	t.colorList = &datastructures.Stack[color.Color]{}
-	t.colorList.Push(&t.computedParams.Color)
-
-	sWidth, _ := text.Measure(" ", *t.computedParams.Face, 0)
-=======
-		p = p.Add(image.Point{0, t.Padding.Top})
-	case TextPositionCenter:
-		p = p.Add(image.Point{0, int((float64(r.Dy())-t.measurements.boundingBoxHeight)/2 + float64(t.Padding.Top))})
-	case TextPositionEnd:
-		p = p.Add(image.Point{0, int(float64(r.Dy())-t.measurements.boundingBoxHeight) - t.Padding.Bottom})
+		p = p.Add(image.Point{0, int(float64(r.Dy())-t.measurements.boundingBoxHeight) - t.computedParams.Padding.Bottom})
 	}
 
 	if t.ProcessBBCode {
@@ -519,15 +466,15 @@
 				lx := float64(p.X)
 				switch t.horizontalPosition {
 				case TextPositionCenter:
-					lx += ((float64(w) - t.measurements.processedLineWidths[linesIdx]) / 2) + float64(t.Padding.Left)
+					lx += ((float64(w) - t.measurements.processedLineWidths[linesIdx]) / 2) + float64(t.computedParams.Padding.Left)
 				case TextPositionEnd:
-					lx += float64(w) - t.measurements.processedLineWidths[linesIdx] - float64(t.Padding.Right)
+					lx += float64(w) - t.measurements.processedLineWidths[linesIdx] - float64(t.computedParams.Padding.Right)
 				case TextPositionStart:
-					lx += float64(t.Padding.Left)
+					lx += float64(t.computedParams.Padding.Left)
 				}
 				hoverLX := lx
 				for idx := range t.measurements.processedLines[linesIdx] {
-					wordWidth, _ := text.Measure(t.measurements.processedLines[linesIdx][idx].text, t.Face, 0)
+					wordWidth, _ := text.Measure(t.measurements.processedLines[linesIdx][idx].text, *t.computedParams.Face, 0)
 
 					if t.measurements.processedLines[linesIdx][idx].linkValue != nil {
 						if cursorPoint.In(image.Rect(int(hoverLX), int(ly), int(hoverLX+wordWidth), int(ly+t.measurements.lineHeight))) {
@@ -544,7 +491,6 @@
 			}
 		}
 	}
->>>>>>> d024a6ef
 
 	// Draw text
 	for linesIdx := range t.measurements.processedLines {
@@ -567,42 +513,17 @@
 		lx := float64(p.X)
 		switch t.horizontalPosition {
 		case TextPositionCenter:
-<<<<<<< HEAD
-			lx += ((float64(w) - t.measurements.lineWidths[i]) / 2) + float64(t.computedParams.Insets.Left)
+			lx += ((float64(w) - t.measurements.processedLineWidths[linesIdx]) / 2) + float64(t.computedParams.Padding.Left)
 		case TextPositionEnd:
-			lx += float64(w) - t.measurements.lineWidths[i] - float64(t.computedParams.Insets.Right)
+			lx += float64(w) - t.measurements.processedLineWidths[linesIdx] - float64(t.computedParams.Padding.Right)
 		case TextPositionStart:
-			lx += float64(t.computedParams.Insets.Left)
-=======
-			lx += ((float64(w) - t.measurements.processedLineWidths[linesIdx]) / 2) + float64(t.Padding.Left)
-		case TextPositionEnd:
-			lx += float64(w) - t.measurements.processedLineWidths[linesIdx] - float64(t.Padding.Right)
-		case TextPositionStart:
-			lx += float64(t.Padding.Left)
->>>>>>> d024a6ef
+			lx += float64(t.computedParams.Padding.Left)
 		}
 
 		if t.ProcessBBCode {
 			for _, piece := range t.measurements.processedLines[linesIdx] {
-				wordWidth, _ := text.Measure(piece.text, t.Face, 0)
-
-<<<<<<< HEAD
-			for _, word := range line {
-				pieces, updatedColor := t.handleBBCodeColor(word)
-				for _, piece := range pieces {
-					op := &text.DrawOptions{}
-					op.GeoM.Translate(lx, ly)
-					op.ColorScale.ScaleWithColor(piece.color)
-					text.Draw(screen, piece.text, *t.computedParams.Face, op)
-					wordWidth, _ := text.Measure(piece.text, *t.computedParams.Face, 0)
-					lx += float64(wordWidth)
-				}
-				op := &text.DrawOptions{}
-				op.GeoM.Translate(lx, ly)
-				op.ColorScale.ScaleWithColor(updatedColor)
-				text.Draw(screen, " ", *t.computedParams.Face, op)
-				lx += sWidth
-=======
+				wordWidth, _ := text.Measure(piece.text, *t.computedParams.Face, 0)
+
 				op := &text.DrawOptions{}
 				op.GeoM.Translate(lx, ly)
 				if piece.linkValue != nil {
@@ -614,27 +535,21 @@
 				} else {
 					op.ColorScale.ScaleWithColor(piece.color)
 				}
-				text.Draw(screen, piece.text, t.Face, op)
+				text.Draw(screen, piece.text, *t.computedParams.Face, op)
 				lx += float64(wordWidth)
->>>>>>> d024a6ef
 			}
 
 		} else {
 			op := &text.DrawOptions{}
 			op.GeoM.Translate(lx, ly)
-<<<<<<< HEAD
 			op.ColorScale.ScaleWithColor(t.computedParams.Color)
-			text.Draw(screen, strings.Join(line, " "), *t.computedParams.Face, op)
-=======
-			op.ColorScale.ScaleWithColor(t.Color)
 			lineStr := ""
 
 			for _, piece := range t.measurements.processedLines[linesIdx] {
 				lineStr += piece.text
 			}
 
-			text.Draw(screen, lineStr, t.Face, op)
->>>>>>> d024a6ef
+			text.Draw(screen, lineStr, *t.computedParams.Face, op)
 		}
 	}
 }
@@ -752,13 +667,7 @@
 	if t.Label == t.measurements.label && t.computedParams.Face == t.measurements.face && t.MaxWidth == t.measurements.maxWidth && t.ProcessBBCode == t.measurements.ProcessBBCode {
 		return
 	}
-<<<<<<< HEAD
-	t.populateComputedParams()
 	m := (*t.computedParams.Face).Metrics()
-
-=======
-	m := t.Face.Metrics()
->>>>>>> d024a6ef
 	t.measurements = textMeasurements{
 		label:         t.Label,
 		face:          t.computedParams.Face,
@@ -776,23 +685,8 @@
 	s := bufio.NewScanner(strings.NewReader(t.Label))
 	for s.Scan() {
 		if t.MaxWidth > 0 || t.ProcessBBCode {
-<<<<<<< HEAD
-			var newLine []string
-			newLineWidth := float64(t.computedParams.Insets.Left + t.computedParams.Insets.Right)
-
-			words := strings.Split(s.Text(), " ")
-			for i, word := range words {
-				var wordWidth float64
-				if t.ProcessBBCode && bbcodeRegex.MatchString(word) {
-					// Strip out any bbcodes from size calculation
-					cleaned := bbcodeRegex.ReplaceAllString(word, "")
-					wordWidth, _ = text.Measure(cleaned, *t.computedParams.Face, 0)
-				} else {
-					wordWidth, _ = text.Measure(word, *t.computedParams.Face, 0)
-				}
-=======
 			var newLine []*bbCodeText
-			newLineWidth := float64(t.Padding.Left + t.Padding.Right)
+			newLineWidth := float64(t.computedParams.Padding.Left + t.computedParams.Padding.Right)
 
 			blocks, _, _ := t.handleBBCodeColor(s.Text())
 
@@ -800,8 +694,7 @@
 				words := strings.Split(blocks[idx].text, " ")
 				for i, word := range words {
 					var wordWidth float64
-					wordWidth, _ = text.Measure(word, t.Face, 0)
->>>>>>> d024a6ef
+					wordWidth, _ = text.Measure(word, *t.computedParams.Face, 0)
 
 					// Don't add the space to the last chunk.
 					if i != len(words)-1 {
@@ -838,13 +731,8 @@
 							wordBlock.text += " "
 						}
 						newLine = []*bbCodeText{&wordBlock}
-						newLineWidth = wordWidth + float64(t.Padding.Left+t.Padding.Right)
+						newLineWidth = wordWidth + float64(t.computedParams.Padding.Left+t.computedParams.Padding.Right)
 					}
-<<<<<<< HEAD
-					newLine = []string{word}
-					newLineWidth = wordWidth + float64(t.computedParams.Insets.Left+t.computedParams.Insets.Right)
-=======
->>>>>>> d024a6ef
 				}
 			}
 
@@ -859,17 +747,10 @@
 			}
 		} else {
 			line := s.Text()
-<<<<<<< HEAD
-			t.measurements.lines = append(t.measurements.lines, []string{line})
+			t.measurements.processedLines = append(t.measurements.processedLines, []*bbCodeText{{text: line}})
 			lw, _ := text.Measure(line, *t.computedParams.Face, 0)
-			lw += float64(t.computedParams.Insets.Left + t.computedParams.Insets.Right)
-			t.measurements.lineWidths = append(t.measurements.lineWidths, lw)
-=======
-			t.measurements.processedLines = append(t.measurements.processedLines, []*bbCodeText{{text: line}})
-			lw, _ := text.Measure(line, t.Face, 0)
-			lw += float64(t.Padding.Left + t.Padding.Right)
+			lw += float64(t.computedParams.Padding.Left + t.computedParams.Padding.Right)
 			t.measurements.processedLineWidths = append(t.measurements.processedLineWidths, lw)
->>>>>>> d024a6ef
 
 			if lw > t.measurements.boundingBoxWidth {
 				t.measurements.boundingBoxWidth = lw
