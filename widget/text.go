--- conflicted
+++ resolved
@@ -276,7 +276,7 @@
 func (t *Text) PreferredSize() (int, int) {
 	t.init.Do()
 	t.measure()
-	w := int(math.Ceil(t.measurements.boundingBoxWidth))
+	w := int(math.Ceil(t.measurements.boundingBoxWidth)) + t.Padding.Left + t.Padding.Right
 	h := int(math.Ceil(t.measurements.boundingBoxHeight)) + t.Padding.Top + t.Padding.Bottom
 
 	if t.widget != nil && h < t.widget.MinHeight {
@@ -388,11 +388,11 @@
 				lx := float64(p.X)
 				switch t.horizontalPosition {
 				case TextPositionCenter:
-					lx += ((float64(w) - t.measurements.processedLineWidths[linesIdx]) / 2) + float64(t.Inset.Left)
+					lx += ((float64(w) - t.measurements.processedLineWidths[linesIdx]) / 2) + float64(t.Padding.Left)
 				case TextPositionEnd:
-					lx += float64(w) - t.measurements.processedLineWidths[linesIdx] - float64(t.Inset.Right)
+					lx += float64(w) - t.measurements.processedLineWidths[linesIdx] - float64(t.Padding.Right)
 				case TextPositionStart:
-					lx += float64(t.Inset.Left)
+					lx += float64(t.Padding.Left)
 				}
 				hoverLX := lx
 				for idx := range t.measurements.processedLines[linesIdx] {
@@ -435,15 +435,9 @@
 		lx := float64(p.X)
 		switch t.horizontalPosition {
 		case TextPositionCenter:
-<<<<<<< HEAD
-			lx += ((float64(w) - t.measurements.processedLineWidths[linesIdx]) / 2) + float64(t.Inset.Left)
+			lx += ((float64(w) - t.measurements.processedLineWidths[linesIdx]) / 2) + float64(t.Padding.Left)
 		case TextPositionEnd:
-			lx += float64(w) - t.measurements.processedLineWidths[linesIdx] - float64(t.Inset.Right)
-=======
-			lx += ((float64(w) - t.measurements.lineWidths[i]) / 2) + float64(t.Padding.Left)
-		case TextPositionEnd:
-			lx += float64(w) - t.measurements.lineWidths[i] - float64(t.Padding.Right)
->>>>>>> fde35dd5
+			lx += float64(w) - t.measurements.processedLineWidths[linesIdx] - float64(t.Padding.Right)
 		case TextPositionStart:
 			lx += float64(t.Padding.Left)
 		}
@@ -613,13 +607,8 @@
 	s := bufio.NewScanner(strings.NewReader(t.Label))
 	for s.Scan() {
 		if t.MaxWidth > 0 || t.ProcessBBCode {
-<<<<<<< HEAD
 			var newLine []*bbCodeText
-			newLineWidth := float64(t.Inset.Left + t.Inset.Right)
-=======
-			var newLine []string
 			newLineWidth := float64(t.Padding.Left + t.Padding.Right)
->>>>>>> fde35dd5
 
 			blocks, _, _ := t.handleBBCodeColor(s.Text())
 
@@ -664,13 +653,8 @@
 							wordBlock.text += " "
 						}
 						newLine = []*bbCodeText{&wordBlock}
-						newLineWidth = wordWidth + float64(t.Inset.Left+t.Inset.Right)
+						newLineWidth = wordWidth + float64(t.Padding.Left+t.Padding.Right)
 					}
-<<<<<<< HEAD
-=======
-					newLine = []string{word}
-					newLineWidth = wordWidth + float64(t.Padding.Left+t.Padding.Right)
->>>>>>> fde35dd5
 				}
 			}
 
@@ -687,13 +671,8 @@
 			line := s.Text()
 			t.measurements.processedLines = append(t.measurements.processedLines, []*bbCodeText{{text: line}})
 			lw, _ := text.Measure(line, t.Face, 0)
-<<<<<<< HEAD
-			lw += float64(t.Inset.Left + t.Inset.Right)
+			lw += float64(t.Padding.Left + t.Padding.Right)
 			t.measurements.processedLineWidths = append(t.measurements.processedLineWidths, lw)
-=======
-			lw += float64(t.Padding.Left + t.Padding.Right)
-			t.measurements.lineWidths = append(t.measurements.lineWidths, lw)
->>>>>>> fde35dd5
 
 			if lw > t.measurements.boundingBoxWidth {
 				t.measurements.boundingBoxWidth = lw
