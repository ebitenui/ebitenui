--- conflicted
+++ resolved
@@ -726,19 +726,6 @@
 	deferredRenders = append(deferredRenders, r)
 }
 
-<<<<<<< HEAD
-func (widget *Widget) SetTheme(theme *Theme) {
-	widget.theme = theme
-}
-
-func (widget *Widget) GetTheme() *Theme {
-	if widget.theme != nil {
-		return widget.theme
-	} else if widget.parent != nil {
-		return widget.parent.GetTheme()
-	}
-	return nil
-=======
 // In checks if the x and y are inside of the widget
 // even if they have a mask
 func (widget *Widget) In(x, y int) bool {
@@ -756,5 +743,17 @@
 		return false
 	}
 	return (widget.mask[i] > 0)
->>>>>>> 964c1074
+}
+
+func (widget *Widget) SetTheme(theme *Theme) {
+	widget.theme = theme
+}
+
+func (widget *Widget) GetTheme() *Theme {
+	if widget.theme != nil {
+		return widget.theme
+	} else if widget.parent != nil {
+		return widget.parent.GetTheme()
+	}
+	return nil
 }