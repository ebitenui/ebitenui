package widget

import (
	img "image"
	"image/color"

	"github.com/ebitenui/ebitenui/event"
	"github.com/ebitenui/ebitenui/image"
	"github.com/ebitenui/ebitenui/input"

	"github.com/hajimehoshi/ebiten/v2"
	"github.com/hajimehoshi/ebiten/v2/text/v2"
)

type TextPositioning struct {
	VTextPosition TextPosition
	HTextPosition TextPosition
}

type ButtonParams struct {
	Image        *ButtonImage
	GraphicImage *GraphicImage
	TextColor    *ButtonTextColor

	TextPosition   *TextPositioning
	TextPadding    *Insets
	TextInset      *Insets
	TextFace       *text.Face
	GraphicPadding *Insets
}

type Button struct {
	definedParams           ButtonParams
	computedParams          ButtonParams
	IgnoreTransparentPixels bool
	KeepPressedOnExit       bool
	ToggleMode              bool
	GraphicImage            *GraphicImage
	TextColor               *ButtonTextColor

	// Allows the user to disable space bar and enter automatically triggering a focused button.
	DisableDefaultKeys bool

	PressedEvent       *event.Event
	ReleasedEvent      *event.Event
	ClickedEvent       *event.Event
	CursorEnteredEvent *event.Event
	CursorMovedEvent   *event.Event
	CursorExitedEvent  *event.Event
	StateChangedEvent  *event.Event

	widgetOpts               []WidgetOpt
	autoUpdateTextAndGraphic bool
<<<<<<< HEAD
=======
	vTextPosition            TextPosition
	hTextPosition            TextPosition
	textPadding              Insets
	graphicPadding           Insets
>>>>>>> d024a6ef

	init              *MultiOnce
	widget            *Widget
	container         *Container
	graphic           *Graphic
	text              *Text
	textLabel         string
	textProcessBBCode bool
	hovering          bool
	pressing          bool
	state             WidgetState

	tabOrder      int
	focused       bool
	justSubmitted bool

	focusMap map[FocusDirection]Focuser
}

type ButtonOpt func(b *Button)

type ButtonImage struct {
	Idle         *image.NineSlice
	Hover        *image.NineSlice
	Pressed      *image.NineSlice
	PressedHover *image.NineSlice
	Disabled     *image.NineSlice
}

type ButtonTextColor struct {
	Idle     color.Color
	Disabled color.Color
	Hover    color.Color
	Pressed  color.Color
}

type ButtonPressedEventArgs struct {
	Button  *Button
	OffsetX int
	OffsetY int
}

type ButtonReleasedEventArgs struct {
	Button  *Button
	Inside  bool
	OffsetX int
	OffsetY int
}

type ButtonClickedEventArgs struct {
	Button  *Button
	OffsetX int
	OffsetY int
}

type ButtonHoverEventArgs struct {
	Button  *Button
	Entered bool
	OffsetX int
	OffsetY int
	DiffX   int
	DiffY   int
}

type ButtonChangedEventArgs struct {
	Button  *Button
	State   WidgetState
	OffsetX int
	OffsetY int
}

type ButtonPressedHandlerFunc func(args *ButtonPressedEventArgs)

type ButtonReleasedHandlerFunc func(args *ButtonReleasedEventArgs)

type ButtonClickedHandlerFunc func(args *ButtonClickedEventArgs)

type ButtonCursorHoverHandlerFunc func(args *ButtonHoverEventArgs)

type ButtonChangedHandlerFunc func(args *ButtonChangedEventArgs)

type ButtonOptions struct {
}

var ButtonOpts ButtonOptions

func NewButton(opts ...ButtonOpt) *Button {
	b := &Button{
		PressedEvent:       &event.Event{},
		ReleasedEvent:      &event.Event{},
		ClickedEvent:       &event.Event{},
		CursorEnteredEvent: &event.Event{},
		CursorMovedEvent:   &event.Event{},
		CursorExitedEvent:  &event.Event{},
		StateChangedEvent:  &event.Event{},

		init: &MultiOnce{},

		focusMap: make(map[FocusDirection]Focuser),
	}

	b.init.Append(b.createWidget)

	for _, o := range opts {
		o(b)
	}

	return b
}

func (b *Button) Validate() {

	b.populateComputedParams()

	if b.computedParams.Image == nil {
		panic("Button: Image is required.")
	}
	if b.computedParams.Image.Idle == nil {
		panic("Button: Image.Idle is required.")
	}
	if b.computedParams.Image.Pressed == nil {
		panic("Button: Image.Pressed is required.")
	}

	if len(b.textLabel) > 0 {
		if b.computedParams.TextFace == nil {
			panic("Button: TextFace is required if TextLabel is set.")
		}
		if b.computedParams.TextColor == nil {
			panic("Button: TextColor is required if TextLabel is set.")
		}
		if b.computedParams.TextColor.Idle == nil {
			panic("Button: TextColor.Idle is required if TextLabel is set.")
		}
	}

	b.initText()
}

func (b *Button) populateComputedParams() {
	btnParams := ButtonParams{
		TextPosition: &TextPositioning{
			HTextPosition: TextPositionCenter,
			VTextPosition: TextPositionCenter,
		},
		GraphicPadding: &Insets{},
		TextPadding:    &Insets{},
		TextInset:      &Insets{},
	}
	theme := b.widget.GetTheme()
	// clone the theme
	if theme != nil {
		btnParams.TextFace = theme.DefaultFace
		if theme.DefaultTextColor != nil {
			btnParams.TextColor = &ButtonTextColor{
				Idle:     theme.DefaultTextColor,
				Disabled: theme.DefaultTextColor,
				Hover:    theme.DefaultTextColor,
				Pressed:  theme.DefaultTextColor,
			}
		}
		if theme.ButtonTheme != nil {
			if theme.ButtonTheme.Image != nil {
				btnParams.Image = &ButtonImage{
					Idle:         theme.ButtonTheme.Image.Idle,
					Hover:        theme.ButtonTheme.Image.Hover,
					Pressed:      theme.ButtonTheme.Image.Pressed,
					PressedHover: theme.ButtonTheme.Image.PressedHover,
					Disabled:     theme.ButtonTheme.Image.Disabled,
				}
			}
			if theme.ButtonTheme.GraphicImage != nil {
				btnParams.GraphicImage = &GraphicImage{
					Idle:     theme.ButtonTheme.GraphicImage.Idle,
					Disabled: theme.ButtonTheme.GraphicImage.Disabled,
				}
			}
			btnParams.GraphicPadding = theme.ButtonTheme.GraphicPadding
			if theme.ButtonTheme.TextPosition != nil {
				btnParams.TextPosition.HTextPosition = theme.ButtonTheme.TextPosition.HTextPosition
				btnParams.TextPosition.VTextPosition = theme.ButtonTheme.TextPosition.VTextPosition
			}
			if theme.ButtonTheme.TextPadding != nil {
				btnParams.TextPadding = theme.ButtonTheme.TextPadding
			}
			if theme.ButtonTheme.TextInset != nil {
				btnParams.TextInset = theme.ButtonTheme.TextInset
			}
			if theme.ButtonTheme.TextFace != nil {
				btnParams.TextFace = theme.ButtonTheme.TextFace
			}

			if theme.ButtonTheme.TextColor != nil {
				if btnParams.TextColor == nil {
					btnParams.TextColor = theme.ButtonTheme.TextColor
				} else {
					if theme.ButtonTheme.TextColor.Disabled != nil {
						btnParams.TextColor.Disabled = theme.ButtonTheme.TextColor.Disabled
					}
					if theme.ButtonTheme.TextColor.Hover != nil {
						btnParams.TextColor.Hover = theme.ButtonTheme.TextColor.Hover
					}
					if theme.ButtonTheme.TextColor.Idle != nil {
						btnParams.TextColor.Idle = theme.ButtonTheme.TextColor.Idle
					}
					if theme.ButtonTheme.TextColor.Pressed != nil {
						btnParams.TextColor.Pressed = theme.ButtonTheme.TextColor.Pressed
					}
				}
			}
		}
	}

	if b.definedParams.Image != nil {
		if btnParams.Image == nil {
			btnParams.Image = b.definedParams.Image
		} else {
			if b.definedParams.Image.Idle != nil {
				btnParams.Image.Idle = b.definedParams.Image.Idle
			}
			if b.definedParams.Image.Hover != nil {
				btnParams.Image.Hover = b.definedParams.Image.Hover
			}
			if b.definedParams.Image.Pressed != nil {
				btnParams.Image.Pressed = b.definedParams.Image.Pressed
			}
			if b.definedParams.Image.PressedHover != nil {
				btnParams.Image.PressedHover = b.definedParams.Image.PressedHover
			}
			if b.definedParams.Image.Disabled != nil {
				btnParams.Image.Disabled = b.definedParams.Image.Disabled
			}
		}
	}

	if b.definedParams.GraphicImage != nil {
		if btnParams.GraphicImage == nil {
			btnParams.GraphicImage = b.definedParams.GraphicImage
		} else {
			if b.definedParams.GraphicImage.Idle != nil {
				btnParams.GraphicImage.Idle = b.definedParams.GraphicImage.Idle
			}
			if b.definedParams.GraphicImage.Disabled != nil {
				btnParams.GraphicImage.Disabled = b.definedParams.GraphicImage.Disabled
			}
		}
	}
	if b.definedParams.GraphicPadding != nil {
		btnParams.GraphicPadding = b.definedParams.GraphicPadding
	}
	if b.definedParams.TextPosition != nil {
		btnParams.TextPosition.HTextPosition = b.definedParams.TextPosition.HTextPosition
		btnParams.TextPosition.VTextPosition = b.definedParams.TextPosition.VTextPosition
	}
	if b.definedParams.TextFace != nil {
		btnParams.TextFace = b.definedParams.TextFace
	}
	if b.definedParams.TextPadding != nil {
		btnParams.TextPadding = b.definedParams.TextPadding
	}
	if b.definedParams.TextInset != nil {
		btnParams.TextInset = b.definedParams.TextInset
	}
	if b.definedParams.TextColor != nil {
		if btnParams.TextColor == nil {
			btnParams.TextColor = b.definedParams.TextColor
		} else {
			if b.definedParams.TextColor.Disabled != nil {
				btnParams.TextColor.Disabled = b.definedParams.TextColor.Disabled
			}
			if b.definedParams.TextColor.Hover != nil {
				btnParams.TextColor.Hover = b.definedParams.TextColor.Hover
			}
			if b.definedParams.TextColor.Idle != nil {
				btnParams.TextColor.Idle = b.definedParams.TextColor.Idle
			}
			if b.definedParams.TextColor.Pressed != nil {
				btnParams.TextColor.Pressed = b.definedParams.TextColor.Pressed
			}
		}
	}

	b.computedParams = btnParams
}

func (o ButtonOptions) WidgetOpts(opts ...WidgetOpt) ButtonOpt {
	return func(b *Button) {
		b.widgetOpts = append(b.widgetOpts, opts...)
	}
}

func (o ButtonOptions) Image(i *ButtonImage) ButtonOpt {
	return func(b *Button) {
		b.definedParams.Image = i
	}
}

// IgnoreTransparentPixels disables mouse events like cursor entered,
// moved and exited if the mouse pointer is over a pixel that is transparent
// (alpha = 0). The source of pixels is Image.Idle. This options is
// especially useful, if your button does not have a rectangular shape.
func (o ButtonOptions) IgnoreTransparentPixels(ignoreTransparentPixels bool) ButtonOpt {
	return func(b *Button) {
		b.IgnoreTransparentPixels = ignoreTransparentPixels
	}
}

// Text combines three options: TextLabel, TextFace and TextColor.
// It can be used for the inline configurations of Text object while
// separate functions are useful for a multi-step configuration.
func (o ButtonOptions) Text(label string, face *text.Face, color *ButtonTextColor) ButtonOpt {
	return func(b *Button) {
		b.textLabel = label
		b.definedParams.TextFace = face
		b.definedParams.TextColor = color
	}
}

func (o ButtonOptions) TextLabel(label string) ButtonOpt {
	return func(b *Button) {
		b.textLabel = label
	}
}

func (o ButtonOptions) TextFace(face *text.Face) ButtonOpt {
	return func(b *Button) {
		b.definedParams.TextFace = face
	}
}

func (o ButtonOptions) TextColor(color *ButtonTextColor) ButtonOpt {
	return func(b *Button) {
		b.definedParams.TextColor = color
	}
}

func (o ButtonOptions) TextProcessBBCode(enabled bool) ButtonOpt {
	return func(b *Button) {
		b.textProcessBBCode = enabled
	}
}

// TODO: add parameter for image position (start/end).
func (o ButtonOptions) TextAndImage(label string, face *text.Face, image *GraphicImage, color *ButtonTextColor) ButtonOpt {
	return func(b *Button) {
		b.init.Append(func() {
			b.container = NewContainer(
				ContainerOpts.Layout(NewAnchorLayout(AnchorLayoutOpts.Padding(*b.computedParams.TextPadding))),
				ContainerOpts.AutoDisableChildren(),
			)

			c := NewContainer(
				ContainerOpts.WidgetOpts(WidgetOpts.LayoutData(AnchorLayoutData{
					HorizontalPosition: AnchorLayoutPosition(b.hTextPosition),
					VerticalPosition:   AnchorLayoutPosition(b.vTextPosition),
				})),
				ContainerOpts.Layout(NewRowLayout(RowLayoutOpts.Spacing(10))),
				ContainerOpts.AutoDisableChildren(),
			)
			b.container.AddChild(c)

			b.text = NewText(
				TextOpts.WidgetOpts(WidgetOpts.LayoutData(RowLayoutData{
					Stretch: true,
				})),
				TextOpts.Text(label, face, color.Idle),
				TextOpts.ProcessBBCode(b.textProcessBBCode),
<<<<<<< HEAD
=======
				TextOpts.Position(b.hTextPosition, b.vTextPosition),
>>>>>>> d024a6ef
			)

			b.graphic = NewGraphic(
				GraphicOpts.WidgetOpts(WidgetOpts.LayoutData(RowLayoutData{
					Stretch: true,
				})),
				GraphicOpts.Image(image.Idle),
			)

			c.AddChild(
				b.text,
				b.graphic,
			)

			b.autoUpdateTextAndGraphic = true
			b.definedParams.GraphicImage = image
			b.definedParams.TextColor = color
		})
	}
}

// TextPosition sets the horizontal and vertical position of the text within the button.
// Default is TextPositionCenter for both.
func (o ButtonOptions) TextPosition(h TextPosition, v TextPosition) ButtonOpt {
	return func(b *Button) {
		b.definedParams.TextPosition = &TextPositioning{
			VTextPosition: v,
			HTextPosition: h,
		}
	}
}

func (o ButtonOptions) TextPadding(p Insets) ButtonOpt {
	return func(b *Button) {
		b.definedParams.TextPadding = &p
	}
}

<<<<<<< HEAD
func (o ButtonOptions) TextInsets(p Insets) ButtonOpt {
	return func(b *Button) {
		b.definedParams.TextInset = &p
	}
}

=======
>>>>>>> d024a6ef
func (o ButtonOptions) Graphic(image *GraphicImage) ButtonOpt {
	return o.withGraphic(GraphicOpts.Images(image))
}

func (o ButtonOptions) GraphicNineSlice(i *image.NineSlice) ButtonOpt {
	return o.withGraphic(GraphicOpts.ImageNineSlice(i))
}

func (o ButtonOptions) withGraphic(opt GraphicOpt) ButtonOpt {
	return func(b *Button) {
		b.init.Append(func() {
			b.container = NewContainer(
				ContainerOpts.Layout(NewAnchorLayout(AnchorLayoutOpts.Padding(*b.computedParams.GraphicPadding))),
				ContainerOpts.AutoDisableChildren())

			b.graphic = NewGraphic(
				opt,
				GraphicOpts.WidgetOpts(WidgetOpts.LayoutData(AnchorLayoutData{
					HorizontalPosition: AnchorLayoutPositionCenter,
					VerticalPosition:   AnchorLayoutPositionCenter,
				})),
			)
			b.container.AddChild(b.graphic)

			b.autoUpdateTextAndGraphic = true
			if b.graphic.images != nil {
				b.GraphicImage = b.graphic.images
				// To control the state we set just an Image to the
				// Graphic and remove the Images
				b.graphic.Image = b.graphic.images.Idle
				b.graphic.images = nil
			}
		})
	}
}

func (o ButtonOptions) GraphicPadding(i Insets) ButtonOpt {
	return func(b *Button) {
		b.definedParams.GraphicPadding = &i
	}
}

func (o ButtonOptions) KeepPressedOnExit() ButtonOpt {
	return func(b *Button) {
		b.KeepPressedOnExit = true
	}
}

func (o ButtonOptions) ToggleMode() ButtonOpt {
	return func(b *Button) {
		b.ToggleMode = true
	}
}

// This option will disable enter and space from submitting a focused button.
func (o ButtonOptions) DisableDefaultKeys() ButtonOpt {
	return func(b *Button) {
		b.DisableDefaultKeys = true
	}
}

func (o ButtonOptions) PressedHandler(f ButtonPressedHandlerFunc) ButtonOpt {
	return func(b *Button) {
		b.PressedEvent.AddHandler(func(args interface{}) {
			if arg, ok := args.(*ButtonPressedEventArgs); ok {
				f(arg)
			}
		})
	}
}

func (o ButtonOptions) ReleasedHandler(f ButtonReleasedHandlerFunc) ButtonOpt {
	return func(b *Button) {
		b.ReleasedEvent.AddHandler(func(args interface{}) {
			if arg, ok := args.(*ButtonReleasedEventArgs); ok {
				f(arg)
			}
		})
	}
}

func (o ButtonOptions) ClickedHandler(f ButtonClickedHandlerFunc) ButtonOpt {
	return func(b *Button) {
		b.ClickedEvent.AddHandler(func(args interface{}) {
			if arg, ok := args.(*ButtonClickedEventArgs); ok {
				f(arg)
			}
		})
	}
}

func (o ButtonOptions) CursorEnteredHandler(f ButtonCursorHoverHandlerFunc) ButtonOpt {
	return func(b *Button) {
		b.CursorEnteredEvent.AddHandler(func(args interface{}) {
			if arg, ok := args.(*ButtonHoverEventArgs); ok {
				f(arg)
			}
		})
	}
}

func (o ButtonOptions) CursorMovedHandler(f ButtonCursorHoverHandlerFunc) ButtonOpt {
	return func(b *Button) {
		b.CursorMovedEvent.AddHandler(func(args interface{}) {
			if arg, ok := args.(*ButtonHoverEventArgs); ok {
				f(arg)
			}
		})
	}
}

func (o ButtonOptions) CursorExitedHandler(f ButtonCursorHoverHandlerFunc) ButtonOpt {
	return func(b *Button) {
		b.CursorExitedEvent.AddHandler(func(args interface{}) {
			if arg, ok := args.(*ButtonHoverEventArgs); ok {
				f(arg)
			}
		})
	}
}

func (o ButtonOptions) StateChangedHandler(f ButtonChangedHandlerFunc) ButtonOpt {
	return func(b *Button) {
		b.StateChangedEvent.AddHandler(func(args interface{}) {
			if arg, ok := args.(*ButtonChangedEventArgs); ok {
				f(arg)
			}
		})
	}
}

func (o ButtonOptions) TabOrder(tabOrder int) ButtonOpt {
	return func(b *Button) {
		b.tabOrder = tabOrder
	}
}

func (b *Button) State() WidgetState {
	return b.state
}

func (b *Button) SetState(state WidgetState) {
	if state != b.state {
		b.state = state

		b.StateChangedEvent.Fire(&ButtonChangedEventArgs{
			Button:  b,
			State:   b.state,
			OffsetX: -1,
			OffsetY: -1,
		})
	}
}

func (b *Button) getStateChangedEvent() *event.Event {
	return b.StateChangedEvent
}

/** Focuser Interface - Start **/

func (b *Button) Focus(focused bool) {
	b.init.Do()
	b.GetWidget().FireFocusEvent(b, focused, img.Point{-1, -1})
	b.focused = focused
}

func (b *Button) IsFocused() bool {
	return b.focused
}

func (b *Button) TabOrder() int {
	return b.tabOrder
}

func (b *Button) GetFocus(direction FocusDirection) Focuser {
	return b.focusMap[direction]
}

func (b *Button) AddFocus(direction FocusDirection, focus Focuser) {
	b.focusMap[direction] = focus
}

/** Focuser Interface - End **/

func (b *Button) GetWidget() *Widget {
	b.init.Do()
	return b.widget
}

func (b *Button) PreferredSize() (int, int) {
	b.init.Do()

	w, h := 50, 50

	if b.container != nil && len(b.container.children) > 0 {
		w, h = b.container.PreferredSize()
	}

	if b.widget != nil && h < b.widget.MinHeight {
		h = b.widget.MinHeight
	}
	if b.widget != nil && w < b.widget.MinWidth {
		w = b.widget.MinWidth
	}

	iw, ih := b.computedParams.Image.Idle.MinSize()
	if w < iw {
		w = iw
	}
	if h < ih {
		h = ih
	}

	return w, h
}

func (b *Button) SetLocation(rect img.Rectangle) {
	b.init.Do()

	// If we are ignoring transparent pixels and the mask isn't set to the current Image/Size, rebuild the mask.
	if b.IgnoreTransparentPixels && (b.GetWidget().mask == nil || b.widget.Rect == img.Rectangle{} || b.widget.Rect.Dx() != rect.Dx() || b.widget.Rect.Dy() != rect.Dy()) {
		maskImage := ebiten.NewImage(rect.Dx(), rect.Dy())
		b.computedParams.Image.Idle.Draw(maskImage, maskImage.Bounds().Dx(), maskImage.Bounds().Dy(), func(_ *ebiten.DrawImageOptions) {})

		wx := maskImage.Bounds().Dx()
		wy := maskImage.Bounds().Dy()
		b.GetWidget().mask = make([]byte, wx*wy*4)
		maskImage.ReadPixels(b.GetWidget().mask)
	}

	b.widget.Rect = rect
}

func (b *Button) RequestRelayout() {
	b.init.Do()

	if b.container != nil {
		b.container.RequestRelayout()
	}
}

func (b *Button) SetupInputLayer(def input.DeferredSetupInputLayerFunc) {
	b.init.Do()

	if b.container != nil {
		b.container.SetupInputLayer(def)
	}
}

func (b *Button) Render(screen *ebiten.Image) {
	b.init.Do()

	if b.container != nil {
		w := b.container.GetWidget()
		w.Rect = b.widget.Rect
		w.Disabled = b.widget.Disabled
		b.container.RequestRelayout()
	}

	b.widget.Render(screen)
	b.draw(screen)

	if b.autoUpdateTextAndGraphic {

		// We set the defaults first and then if needed
		// they'll be overwritten by the other states
		if b.text != nil {
			b.text.SetColor(b.computedParams.TextColor.Idle)
		}

		if b.computedParams.GraphicImage != nil {
			if b.widget.Disabled && b.computedParams.GraphicImage.Disabled != nil {
				b.graphic.Image = b.computedParams.GraphicImage.Disabled
			} else {
				b.graphic.Image = b.computedParams.GraphicImage.Idle
			}
		}

		switch {
		case b.widget.Disabled:
			if b.text != nil && b.computedParams.TextColor.Disabled != nil {
				b.text.SetColor(b.computedParams.TextColor.Disabled)
			}
			if b.GraphicImage != nil && b.GraphicImage.Disabled != nil {
				b.graphic.Image = b.GraphicImage.Disabled
			}

		case (b.pressing && (b.hovering || b.KeepPressedOnExit) || (b.ToggleMode && b.state == WidgetChecked) || b.justSubmitted):
			if b.text != nil && b.computedParams.TextColor.Pressed != nil {
				b.text.SetColor(b.computedParams.TextColor.Pressed)
			}
			if b.GraphicImage != nil && b.GraphicImage.Pressed != nil {
				b.graphic.Image = b.GraphicImage.Pressed
			}

		case (b.hovering || b.focused):
			if b.computedParams.TextColor.Hover != nil {
				b.text.SetColor(b.computedParams.TextColor.Hover)
			}
			if b.computedParams.GraphicImage != nil && b.computedParams.GraphicImage.Hover != nil {
				b.graphic.Image = b.GraphicImage.Hover
			}
		default:
			b.text.SetColor(b.computedParams.TextColor.Idle)
		}
	}

	if b.container != nil {
		b.container.Render(screen)
	}
}

func (b *Button) Update() {
	b.init.Do()
	b.widget.Update()
	if b.container != nil {
		b.container.Update()
	}

	if !b.DisableDefaultKeys {
		b.handleSubmit()
	} else {
		b.justSubmitted = false
	}

}

func (b *Button) draw(screen *ebiten.Image) {
	i := b.computedParams.Image.Idle
	switch {
	case b.widget.Disabled:
		if b.computedParams.Image.Disabled != nil {
			i = b.computedParams.Image.Disabled
		}

	case b.pressing && (b.hovering || b.KeepPressedOnExit) || (b.ToggleMode && b.state == WidgetChecked) || b.justSubmitted:
		if b.computedParams.Image.Pressed != nil {
			i = b.computedParams.Image.Pressed
		}

	case b.focused, b.hovering:
		if b.ToggleMode && b.state == WidgetChecked || b.pressing && (b.hovering || b.KeepPressedOnExit) {
			if b.computedParams.Image.PressedHover != nil {
				i = b.computedParams.Image.PressedHover
			} else {
				i = b.computedParams.Image.Pressed
			}
		} else {
			if b.computedParams.Image.Hover != nil {
				i = b.computedParams.Image.Hover
			}
		}
	}

	if i != nil {
		i.Draw(screen, b.widget.Rect.Dx(), b.widget.Rect.Dy(), func(opts *ebiten.DrawImageOptions) {
			b.widget.drawImageOptions(opts)
			b.drawImageOptions(opts)
		})
	}
}

func (b *Button) Click() {
	b.init.Do()

	b.pressing = true
	b.widget.MouseButtonClickedEvent.Fire(&WidgetMouseButtonClickedEventArgs{
		Widget:  b.widget,
		Button:  ebiten.MouseButtonLeft,
		OffsetX: -1,
		OffsetY: -1,
	})
	if b.ToggleMode {
		if b.state == WidgetUnchecked {
			b.state = WidgetChecked
		} else {
			b.state = WidgetUnchecked
		}
		b.StateChangedEvent.Fire(&ButtonChangedEventArgs{
			Button:  b,
			State:   b.state,
			OffsetX: -1,
			OffsetY: -1,
		})
	}
}

// Press presses the button emulating a Mouse Left click.
func (b *Button) Press() {
	b.init.Do()

	offx := b.widget.Rect.Dx()
	offy := b.widget.Rect.Dy()

	// This means that there are some pixels that are not clickable.
	if b.GetWidget().mask != nil {
		offx /= 2
		offy /= 2
	}
	b.hovering = true
	b.pressing = true
	b.widget.MouseButtonPressedEvent.Fire(&WidgetMouseButtonPressedEventArgs{
		Widget:  b.widget,
		Button:  ebiten.MouseButtonLeft,
		OffsetX: offx,
		OffsetY: offy,
	})
}

// Release releases the button emulating a Mouse Left release.
func (b *Button) Release() {
	b.init.Do()

	offx := b.widget.Rect.Dx()
	offy := b.widget.Rect.Dy()

	// This means that there are some pixels that are not clickable.
	if b.GetWidget().mask != nil {
		offx /= 2
		offy /= 2
	}
	if !b.ToggleMode {
		b.hovering = false
	}
	b.widget.MouseButtonReleasedEvent.Fire(&WidgetMouseButtonReleasedEventArgs{
		Widget:  b.widget,
		Inside:  true,
		Button:  ebiten.MouseButtonLeft,
		OffsetX: offx,
		OffsetY: offy,
	})
	if b.pressing {
		b.widget.MouseButtonClickedEvent.Fire(&WidgetMouseButtonClickedEventArgs{
			Widget:  b.widget,
			Button:  ebiten.MouseButtonLeft,
			OffsetX: offx,
			OffsetY: offy,
		})
		b.pressing = false
	}
}

func (b *Button) handleSubmit() {
	if input.KeyPressed(ebiten.KeyEnter) || input.KeyPressed(ebiten.KeySpace) {
		if !b.justSubmitted && b.focused {
			b.justSubmitted = true
			b.Press()
		}
	} else if b.justSubmitted {
		b.Release()
		b.justSubmitted = false
	}
}

func (b *Button) drawImageOptions(opts *ebiten.DrawImageOptions) {
	if b.widget.Disabled && b.computedParams.Image.Disabled == nil {
		opts.ColorM.Scale(1, 1, 1, 0.35)
	}
}

func (b *Button) Text() *Text {
	b.init.Do()
	return b.text
}

func (b *Button) initText() {
<<<<<<< HEAD
	if b.computedParams.TextColor == nil {
		return // Nothing to do.
	}

	if b.text != nil {
		b.text.SetFace(b.computedParams.TextFace)
		b.text.SetColor(b.computedParams.TextColor.Idle)
		b.text.horizontalPosition = b.computedParams.TextPosition.HTextPosition
		b.text.verticalPosition = b.computedParams.TextPosition.VTextPosition
		b.text.widget.LayoutData = AnchorLayoutData{
			HorizontalPosition: AnchorLayoutPosition(b.computedParams.TextPosition.HTextPosition),
			VerticalPosition:   AnchorLayoutPosition(b.computedParams.TextPosition.VTextPosition),
		}
		if aLayout, ok := b.container.layout.(*AnchorLayout); ok {
			aLayout.padding = *b.computedParams.TextPadding
		}
	} else {

		// We're expecting all 3 options to be present: label, font face and color.
		// TODO: add some sort of the error checking/reporting here.
		// Even if users use a Text() 3-in-one API, they can pass nil or something.

		b.container = NewContainer(
			ContainerOpts.Layout(NewAnchorLayout()),
			ContainerOpts.AutoDisableChildren(),
		)

		b.text = NewText(
			TextOpts.WidgetOpts(WidgetOpts.LayoutData(AnchorLayoutData{
				HorizontalPosition: AnchorLayoutPositionCenter,
				VerticalPosition:   AnchorLayoutPositionCenter,
			})),
			TextOpts.Text(b.textLabel, b.computedParams.TextFace, b.computedParams.TextColor.Idle),
			TextOpts.ProcessBBCode(b.textProcessBBCode),
			TextOpts.Padding(b.computedParams.TextPadding),
			TextOpts.Insets(b.computedParams.TextInset),
			TextOpts.Position(b.computedParams.TextPosition.HTextPosition, b.computedParams.TextPosition.VTextPosition),
		)
		b.container.AddChild(b.text)
		b.container.Validate()

		b.autoUpdateTextAndGraphic = true
	}
=======
	if b.TextColor == nil {
		return // Nothing to do
	}

	// We're expecting all 3 options to be present: label, font face and color.
	// TODO: add some sort of the error checking/reporting here.
	// Even if users use a Text() 3-in-one API, they can pass nil or something.

	b.container = NewContainer(
		ContainerOpts.Layout(NewAnchorLayout(AnchorLayoutOpts.Padding(b.textPadding))),
		ContainerOpts.AutoDisableChildren(),
	)

	b.text = NewText(
		TextOpts.WidgetOpts(WidgetOpts.LayoutData(AnchorLayoutData{
			HorizontalPosition: AnchorLayoutPosition(b.hTextPosition),
			VerticalPosition:   AnchorLayoutPosition(b.vTextPosition),
		})),
		TextOpts.Text(b.textLabel, b.textFace, b.TextColor.Idle),
		TextOpts.ProcessBBCode(b.textProcessBBCode),
		TextOpts.Position(b.hTextPosition, b.vTextPosition),
	)
	b.container.AddChild(b.text)

	b.autoUpdateTextAndGraphic = true
>>>>>>> d024a6ef
}

func (b *Button) createWidget() {
	b.widget = NewWidget(append([]WidgetOpt{
		WidgetOpts.TrackHover(true),
		WidgetOpts.CursorEnterHandler(func(args *WidgetCursorEnterEventArgs) {
			if !b.widget.Disabled {
				b.hovering = true
			}
			if b.hovering {
				b.CursorEnteredEvent.Fire(&ButtonHoverEventArgs{
					Button:  b,
					Entered: true,
					OffsetX: args.OffsetX,
					OffsetY: args.OffsetY,
					DiffX:   0,
					DiffY:   0,
				})
			}

		}),

		WidgetOpts.CursorMoveHandler(func(args *WidgetCursorMoveEventArgs) {
			b.CursorMovedEvent.Fire(&ButtonHoverEventArgs{
				Button:  b,
				Entered: false,
				OffsetX: args.OffsetX,
				OffsetY: args.OffsetY,
				DiffX:   args.DiffX,
				DiffY:   args.DiffY,
			})
		}),

		WidgetOpts.CursorExitHandler(func(args *WidgetCursorExitEventArgs) {
			if b.hovering {
				b.hovering = false
				b.CursorExitedEvent.Fire(&ButtonHoverEventArgs{
					Button:  b,
					Entered: false,
					OffsetX: args.OffsetX,
					OffsetY: args.OffsetY,
					DiffX:   0,
					DiffY:   0,
				})
			}
		}),

		WidgetOpts.MouseButtonPressedHandler(func(args *WidgetMouseButtonPressedEventArgs) {

			if !b.widget.Disabled && args.Button == ebiten.MouseButtonLeft {
				b.pressing = true
				b.PressedEvent.Fire(&ButtonPressedEventArgs{
					Button:  b,
					OffsetX: args.OffsetX,
					OffsetY: args.OffsetY,
				})
			}

		}),

		WidgetOpts.MouseButtonReleasedHandler(func(args *WidgetMouseButtonReleasedEventArgs) {
			if b.pressing && !b.widget.Disabled && args.Button == ebiten.MouseButtonLeft {

				b.ReleasedEvent.Fire(&ButtonReleasedEventArgs{
					Button:  b,
					Inside:  args.Inside,
					OffsetX: args.OffsetX,
					OffsetY: args.OffsetY,
				})
			}

			b.pressing = false
		}),

		WidgetOpts.MouseButtonClickedHandler(func(args *WidgetMouseButtonClickedEventArgs) {
			if !b.widget.Disabled && args.Button == ebiten.MouseButtonLeft {
				b.ClickedEvent.Fire(&ButtonClickedEventArgs{
					Button:  b,
					OffsetX: args.OffsetX,
					OffsetY: args.OffsetY,
				})
				if b.ToggleMode {
					if b.state == WidgetUnchecked {
						b.state = WidgetChecked
					} else {
						b.state = WidgetUnchecked
					}
					b.StateChangedEvent.Fire(&ButtonChangedEventArgs{
						Button:  b,
						State:   b.state,
						OffsetX: args.OffsetX,
						OffsetY: args.OffsetY,
					})
				}
			}
		}),
	}, b.widgetOpts...)...)
	b.widgetOpts = nil
	b.initText()
}<|MERGE_RESOLUTION|>--- conflicted
+++ resolved
@@ -24,7 +24,6 @@
 
 	TextPosition   *TextPositioning
 	TextPadding    *Insets
-	TextInset      *Insets
 	TextFace       *text.Face
 	GraphicPadding *Insets
 }
@@ -36,7 +35,6 @@
 	KeepPressedOnExit       bool
 	ToggleMode              bool
 	GraphicImage            *GraphicImage
-	TextColor               *ButtonTextColor
 
 	// Allows the user to disable space bar and enter automatically triggering a focused button.
 	DisableDefaultKeys bool
@@ -51,13 +49,6 @@
 
 	widgetOpts               []WidgetOpt
 	autoUpdateTextAndGraphic bool
-<<<<<<< HEAD
-=======
-	vTextPosition            TextPosition
-	hTextPosition            TextPosition
-	textPadding              Insets
-	graphicPadding           Insets
->>>>>>> d024a6ef
 
 	init              *MultiOnce
 	widget            *Widget
@@ -205,7 +196,6 @@
 		},
 		GraphicPadding: &Insets{},
 		TextPadding:    &Insets{},
-		TextInset:      &Insets{},
 	}
 	theme := b.widget.GetTheme()
 	// clone the theme
@@ -242,9 +232,6 @@
 			}
 			if theme.ButtonTheme.TextPadding != nil {
 				btnParams.TextPadding = theme.ButtonTheme.TextPadding
-			}
-			if theme.ButtonTheme.TextInset != nil {
-				btnParams.TextInset = theme.ButtonTheme.TextInset
 			}
 			if theme.ButtonTheme.TextFace != nil {
 				btnParams.TextFace = theme.ButtonTheme.TextFace
@@ -318,9 +305,6 @@
 	if b.definedParams.TextPadding != nil {
 		btnParams.TextPadding = b.definedParams.TextPadding
 	}
-	if b.definedParams.TextInset != nil {
-		btnParams.TextInset = b.definedParams.TextInset
-	}
 	if b.definedParams.TextColor != nil {
 		if btnParams.TextColor == nil {
 			btnParams.TextColor = b.definedParams.TextColor
@@ -411,8 +395,8 @@
 
 			c := NewContainer(
 				ContainerOpts.WidgetOpts(WidgetOpts.LayoutData(AnchorLayoutData{
-					HorizontalPosition: AnchorLayoutPosition(b.hTextPosition),
-					VerticalPosition:   AnchorLayoutPosition(b.vTextPosition),
+					HorizontalPosition: AnchorLayoutPosition(b.computedParams.TextPosition.HTextPosition),
+					VerticalPosition:   AnchorLayoutPosition(b.computedParams.TextPosition.VTextPosition),
 				})),
 				ContainerOpts.Layout(NewRowLayout(RowLayoutOpts.Spacing(10))),
 				ContainerOpts.AutoDisableChildren(),
@@ -425,10 +409,7 @@
 				})),
 				TextOpts.Text(label, face, color.Idle),
 				TextOpts.ProcessBBCode(b.textProcessBBCode),
-<<<<<<< HEAD
-=======
-				TextOpts.Position(b.hTextPosition, b.vTextPosition),
->>>>>>> d024a6ef
+				TextOpts.Position(b.computedParams.TextPosition.HTextPosition, b.computedParams.TextPosition.VTextPosition),
 			)
 
 			b.graphic = NewGraphic(
@@ -467,15 +448,6 @@
 	}
 }
 
-<<<<<<< HEAD
-func (o ButtonOptions) TextInsets(p Insets) ButtonOpt {
-	return func(b *Button) {
-		b.definedParams.TextInset = &p
-	}
-}
-
-=======
->>>>>>> d024a6ef
 func (o ButtonOptions) Graphic(image *GraphicImage) ButtonOpt {
 	return o.withGraphic(GraphicOpts.Images(image))
 }
@@ -942,7 +914,6 @@
 }
 
 func (b *Button) initText() {
-<<<<<<< HEAD
 	if b.computedParams.TextColor == nil {
 		return // Nothing to do.
 	}
@@ -966,19 +937,17 @@
 		// Even if users use a Text() 3-in-one API, they can pass nil or something.
 
 		b.container = NewContainer(
-			ContainerOpts.Layout(NewAnchorLayout()),
+			ContainerOpts.Layout(NewAnchorLayout(AnchorLayoutOpts.Padding(*b.computedParams.TextPadding))),
 			ContainerOpts.AutoDisableChildren(),
 		)
 
 		b.text = NewText(
 			TextOpts.WidgetOpts(WidgetOpts.LayoutData(AnchorLayoutData{
-				HorizontalPosition: AnchorLayoutPositionCenter,
-				VerticalPosition:   AnchorLayoutPositionCenter,
+				HorizontalPosition: AnchorLayoutPosition(b.computedParams.TextPosition.HTextPosition),
+				VerticalPosition:   AnchorLayoutPosition(b.computedParams.TextPosition.VTextPosition),
 			})),
 			TextOpts.Text(b.textLabel, b.computedParams.TextFace, b.computedParams.TextColor.Idle),
 			TextOpts.ProcessBBCode(b.textProcessBBCode),
-			TextOpts.Padding(b.computedParams.TextPadding),
-			TextOpts.Insets(b.computedParams.TextInset),
 			TextOpts.Position(b.computedParams.TextPosition.HTextPosition, b.computedParams.TextPosition.VTextPosition),
 		)
 		b.container.AddChild(b.text)
@@ -986,33 +955,6 @@
 
 		b.autoUpdateTextAndGraphic = true
 	}
-=======
-	if b.TextColor == nil {
-		return // Nothing to do
-	}
-
-	// We're expecting all 3 options to be present: label, font face and color.
-	// TODO: add some sort of the error checking/reporting here.
-	// Even if users use a Text() 3-in-one API, they can pass nil or something.
-
-	b.container = NewContainer(
-		ContainerOpts.Layout(NewAnchorLayout(AnchorLayoutOpts.Padding(b.textPadding))),
-		ContainerOpts.AutoDisableChildren(),
-	)
-
-	b.text = NewText(
-		TextOpts.WidgetOpts(WidgetOpts.LayoutData(AnchorLayoutData{
-			HorizontalPosition: AnchorLayoutPosition(b.hTextPosition),
-			VerticalPosition:   AnchorLayoutPosition(b.vTextPosition),
-		})),
-		TextOpts.Text(b.textLabel, b.textFace, b.TextColor.Idle),
-		TextOpts.ProcessBBCode(b.textProcessBBCode),
-		TextOpts.Position(b.hTextPosition, b.vTextPosition),
-	)
-	b.container.AddChild(b.text)
-
-	b.autoUpdateTextAndGraphic = true
->>>>>>> d024a6ef
 }
 
 func (b *Button) createWidget() {
